--- conflicted
+++ resolved
@@ -1501,12 +1501,7 @@
 
         /* If readback, flush now (hurts the pipelined performance) */
         if (panfrost_is_scanout(ctx) && flush_immediate)
-<<<<<<< HEAD
-                force_flush_fragment(ctx);
-=======
                 screen->driver->force_flush_fragment(ctx);
-
->>>>>>> 32311bbf
 #endif
 }
 
@@ -2239,222 +2234,6 @@
         free(views);
 }
 
-<<<<<<< HEAD
-/* TODO: Proper resource tracking depends on, well, proper resources. This
- * section will be woefully incomplete until we can sort out a proper DRM
- * driver. */
-
-struct pipe_resource *
-panfrost_resource_create_front(struct pipe_screen *screen,
-                               const struct pipe_resource *template,
-                               const void *map_front_private)
-{
-        struct panfrost_resource *so = CALLOC_STRUCT(panfrost_resource);
-        struct panfrost_screen *pscreen = (struct panfrost_screen *) screen;
-        int bytes_per_pixel = util_format_get_blocksize(template->format);
-        int stride = bytes_per_pixel * template->width0; /* TODO: Alignment? */
-
-        so->base = *template;
-        so->base.screen = screen;
-
-        pipe_reference_init(&so->base.reference, 1);
-
-        size_t sz = stride;
-
-        if (template->height0) sz *= template->height0;
-
-        if (template->depth0) sz *= template->depth0;
-
-        /* Make sure we're familiar */
-        switch (template->target) {
-                case PIPE_BUFFER:
-                case PIPE_TEXTURE_1D:
-                case PIPE_TEXTURE_2D:
-                case PIPE_TEXTURE_RECT:
-                        break;
-                default:
-                        fprintf(stderr, "Unknown texture target %d\n", template->target);
-                        //assert(0);
-        }
-
-        if ((template->bind & PIPE_BIND_RENDER_TARGET) || (template->bind & PIPE_BIND_DEPTH_STENCIL)) {
-                if (template->bind & PIPE_BIND_DISPLAY_TARGET ||
-                    template->bind & PIPE_BIND_SCANOUT ||
-                    template->bind & PIPE_BIND_SHARED) {
-                        struct pipe_resource scanout_templat = *template;
-                        struct renderonly_scanout *scanout;
-                        struct winsys_handle handle;
-
-                        /* TODO: align width0 and height0? */
-
-                        scanout = renderonly_scanout_for_resource(&scanout_templat,
-                                                                  pscreen->ro, &handle);
-                        if (!scanout)
-                                return NULL;
-
-                        assert(handle.type == WINSYS_HANDLE_TYPE_FD);
-                        /* TODO: handle modifiers? */
-                        so = pan_resource(screen->resource_from_handle(screen, template,
-                                                                         &handle,
-                                                                         PIPE_HANDLE_USAGE_FRAMEBUFFER_WRITE));
-                        close(handle.handle);
-                        if (!so)
-                                return NULL;
-
-                        so->scanout = scanout;
-                        pscreen->display_target = so;
-                } else {
-                        /* TODO: Mipmapped RTs */
-                        //assert(template->last_level == 0);
-
-                        /* Allocate the framebuffer as its own slab of GPU-accessible memory */
-                        struct panfrost_memory slab;
-                        panfrost_allocate_slab(pscreen->any_context, &slab, (sz / 4096) + 1, false, 0, 0, 0);
-
-                        /* Make the resource out of the slab */
-                        so->cpu[0] = slab.cpu;
-                        so->gpu[0] = slab.gpu;
-                }
-        } else {
-                /* TODO: For linear resources, allocate straight on the cmdstream for
-                 * zero-copy operation */
-
-                /* Tiling textures is almost always faster, unless we only use it once */
-                so->tiled = (template->usage != PIPE_USAGE_STREAM) && (template->bind & PIPE_BIND_SAMPLER_VIEW);
-
-                if (so->tiled) {
-                        /* For tiled, we don't map directly, so just malloc any old buffer */
-
-                        for (int l = 0; l < (template->last_level + 1); ++l) {
-                                so->cpu[l] = malloc(sz);
-                                //sz >>= 2;
-                        }
-                } else {
-                        /* But for linear, we can! */
-
-#if 0
-
-                        struct panfrost_memory slab;
-                        panfrost_allocate_slab(pscreen->any_context,
-                                               &slab, (sz / 4096) + 1,
-                                               true, 0, 0, 0);
-
-                        /* Make the resource out of the slab */
-                        so->cpu[0] = slab.cpu;
-                        so->gpu[0] = slab.gpu;
-#endif
-
-                        struct pb_slab_entry *entry = pb_slab_alloc(&pscreen->any_context->slabs, sz, HEAP_TEXTURE);
-                        struct panfrost_memory_entry *p_entry = (struct panfrost_memory_entry *) entry;
-                        struct panfrost_memory *backing = (struct panfrost_memory *) entry->slab;
-                        so->entry[0] = p_entry;
-                        so->cpu[0] = backing->cpu + p_entry->offset;
-                        so->gpu[0] = backing->gpu + p_entry->offset;
-
-                        /* TODO: Mipmap */
-                }
-        }
-
-        printf("Created resource %p with scanout %p\n", so, so->scanout);
-
-        return (struct pipe_resource *)so;
-}
-
-static struct pipe_resource *
-panfrost_resource_create(struct pipe_screen *screen,
-                         const struct pipe_resource *templat)
-{
-        return panfrost_resource_create_front(screen, templat, NULL);
-}
-
-static void
-panfrost_resource_destroy(struct pipe_screen *screen,
-                          struct pipe_resource *pt)
-{
-        struct panfrost_screen *pscreen = panfrost_screen(screen);
-        struct panfrost_context *ctx = pscreen->any_context;
-        struct panfrost_resource *rsrc = (struct panfrost_resource *) pt;
-
-        if (rsrc->tiled) {
-                /* CPU is all malloc'ed, so just plain ol' free needed */
-
-                for (int l = 0; l < (rsrc->base.last_level + 1); ++l) {
-                        free(rsrc->cpu[l]);
-                }
-        } else if (rsrc->entry[0] != NULL) {
-                rsrc->entry[0]->freed = true;
-                pb_slab_free(&ctx->slabs, &rsrc->entry[0]->base);
-        } else {
-                printf("--leaking main allocation--\n");
-        }
-
-        if (rsrc->has_afbc) {
-                /* TODO */
-                printf("--leaking afbc--\n");
-        }
-
-        if (rsrc->has_checksum) {
-                /* TODO */
-                printf("--leaking afbc--\n");
-        }
-}
-
-static void *
-panfrost_transfer_map(struct pipe_context *pctx,
-                      struct pipe_resource *resource,
-                      unsigned level,
-                      unsigned usage,  /* a combination of PIPE_TRANSFER_x */
-                      const struct pipe_box *box,
-                      struct pipe_transfer **out_transfer)
-{
-        struct panfrost_context *ctx = panfrost_context(pctx);
-        struct panfrost_resource *rsrc = (struct panfrost_resource *) resource;
-        int bytes_per_pixel = util_format_get_blocksize(resource->format);
-        int stride = bytes_per_pixel * resource->width0; /* TODO: Alignment? */
-
-        struct pipe_transfer *transfer = CALLOC_STRUCT(pipe_transfer);
-        transfer->level = level;
-        transfer->usage = usage;
-        transfer->box = *box;
-        transfer->stride = stride;
-        assert(!transfer->box.z);
-
-        pipe_resource_reference(&transfer->resource, resource);
-
-        *out_transfer = transfer;
-
-        /* If non-zero level, it's a mipmapped resource and needs to be treated as such */
-        rsrc->is_mipmap |= transfer->level;
-
-        if (transfer->usage & PIPE_TRANSFER_MAP_DIRECTLY && rsrc->tiled) {
-                /* We cannot directly map tiled textures */
-                return NULL;
-        }
-
-        if (resource->bind & PIPE_BIND_DISPLAY_TARGET ||
-            resource->bind & PIPE_BIND_SCANOUT ||
-            resource->bind & PIPE_BIND_SHARED) {
-                /* Mipmapped readpixels?! */
-                assert(level == 0);
-
-                /* Set the CPU mapping to that of the framebuffer in memory, untiled */
-                rsrc->cpu[level] = rsrc->cpu[0];
-
-                /* Force a flush -- kill the pipeline */
-                panfrost_flush(pctx, NULL, PIPE_FLUSH_END_OF_FRAME);
-        } else if (resource->bind & PIPE_BIND_DEPTH_STENCIL) {
-                /* Mipmapped readpixels?! */
-                assert(level == 0);
-
-                /* Set the CPU mapping to that of the depth/stencil buffer in memory, untiled */
-                rsrc->cpu[level] = ctx->depth_stencil_buffer.cpu;
-        }
-
-        return rsrc->cpu[level] + transfer->box.x * bytes_per_pixel + transfer->box.y * stride;
-}
-
-=======
->>>>>>> 32311bbf
 static void
 panfrost_set_framebuffer_state(struct pipe_context *pctx,
                                const struct pipe_framebuffer_state *fb)
