--- conflicted
+++ resolved
@@ -2945,11 +2945,7 @@
         struct panfrost_context *ctx = (struct panfrost_context *) priv;
         struct panfrost_memory *mem = CALLOC_STRUCT(panfrost_memory);
 
-<<<<<<< HEAD
-        size_t slab_size = (1 << 25); /* One greater than the max entry size */
-=======
         size_t slab_size = (1 << (MAX_SLAB_ENTRY_SIZE + 1));
->>>>>>> 8d407d94
 
         mem->slab.num_entries = slab_size / entry_size;
         mem->slab.num_free = mem->slab.num_entries;
@@ -3099,19 +3095,10 @@
         assert(ctx->blitter);
 
         pb_slabs_init(&ctx->slabs,
-<<<<<<< HEAD
-
-                        /* slabs from 2^min to 2^max */
-                        10, /* 2^10 = 1024 */
-                        24, /* 2^24 = 16 MB, why would you need more? T_T */
-
-                        2, /* Number of heaps */
-=======
                         MIN_SLAB_ENTRY_SIZE,
                         MAX_SLAB_ENTRY_SIZE,
 
-                        1, /* We only have one heap for now (texture memory) */
->>>>>>> 8d407d94
+                        2, /* Number of heaps */
 
                         ctx,
 
