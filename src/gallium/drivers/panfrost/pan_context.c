--- conflicted
+++ resolved
@@ -2592,77 +2592,6 @@
         return true;
 }
 
-<<<<<<< HEAD
-=======
-static void
-panfrost_allocate_slab(struct panfrost_context *ctx,
-                       struct panfrost_memory *mem,
-                       size_t pages,
-                       bool same_va,
-                       int extra_flags,
-                       int commit_count,
-                       int extent)
-{
-        struct pipe_context *gallium = (struct pipe_context *) ctx;
-        struct panfrost_screen *screen = panfrost_screen(gallium->screen);
-        int out_flags;
-
-        /* Set sane reasonable flags. TODO: COHERENT_LOCAL isn't generally
-         * "default", but for certain buffers it's necessary to avoid severe
-         * rendering glitches. In the future, figure out who needs it. For now,
-         * always set to be safe */
-
-        int flags = BASE_MEM_PROT_CPU_RD | BASE_MEM_PROT_CPU_WR |
-                    BASE_MEM_PROT_GPU_RD | BASE_MEM_PROT_GPU_WR |
-                    BASE_MEM_COHERENT_LOCAL;
-
-        flags |= extra_flags;
-
-        /* w+x are mutually exclusive */
-        if (extra_flags & BASE_MEM_PROT_GPU_EX)
-                flags &= ~BASE_MEM_PROT_GPU_WR;
-
-        if (same_va)
-                flags |= BASE_MEM_SAME_VA;
-
-        if (commit_count || extent)
-                pandev_general_allocate(screen->fd, pages,
-                                        commit_count,
-                                        extent, flags, &mem->gpu, &out_flags);
-        else
-                pandev_standard_allocate(screen->fd, pages, flags, &mem->gpu,
-                                         &out_flags);
-
-        mem->size = pages * 4096;
-
-        /* The kernel can return a "cookie", long story short this means we
-         * mmap
-         */
-        if (mem->gpu == 0x41000) {
-                if ((mem->cpu = mmap(NULL, mem->size, 3, 1,
-                                     screen->fd, mem->gpu)) == MAP_FAILED) {
-                        perror("mmap");
-                        abort();
-                }
-                mem->gpu = (mali_ptr)mem->cpu;
-        }
-
-        mem->stack_bottom = 0;
-}
-
-static void
-panfrost_flush_resource(struct pipe_context *pctx, struct pipe_resource *prsc)
-{
-        //fprintf(stderr, "TODO %s\n", __func__);
-}
-
-static void
-panfrost_invalidate_resource(struct pipe_context *pctx, struct pipe_resource *prsc)
-{
-        //fprintf(stderr, "TODO %s\n", __func__);
-}
-
->>>>>>> 95a02bb7
 static struct pb_slab *
 panfrost_slab_alloc(void *priv, unsigned heap, unsigned entry_size, unsigned group_index)
 {
