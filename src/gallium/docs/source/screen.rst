.. _screen:

Screen
======

A screen is an object representing the context-independent part of a device.

Flags and enumerations
----------------------

XXX some of these don't belong in this section.


.. _pipe_cap:

PIPE_CAP_*
^^^^^^^^^^

Capability queries return information about the features and limits of the
driver/GPU.  For floating-point values, use :ref:`get_paramf`, and for boolean
or integer values, use :ref:`get_param`.

The integer capabilities:

* ``PIPE_CAP_NPOT_TEXTURES``: Whether :term:`NPOT` textures may have repeat modes,
  normalized coordinates, and mipmaps.
* ``PIPE_CAP_MAX_DUAL_SOURCE_RENDER_TARGETS``: How many dual-source blend RTs are support.
  :ref:`Blend` for more information.
* ``PIPE_CAP_ANISOTROPIC_FILTER``: Whether textures can be filtered anisotropically.
* ``PIPE_CAP_POINT_SPRITE``: Whether point sprites are available.
* ``PIPE_CAP_MAX_RENDER_TARGETS``: The maximum number of render targets that may be
  bound.
* ``PIPE_CAP_OCCLUSION_QUERY``: Whether occlusion queries are available.
* ``PIPE_CAP_QUERY_TIME_ELAPSED``: Whether PIPE_QUERY_TIME_ELAPSED queries are available.
* ``PIPE_CAP_TEXTURE_SWIZZLE``: Whether swizzling through sampler views is
  supported.
* ``PIPE_CAP_MAX_TEXTURE_2D_LEVELS``: The maximum number of mipmap levels available
  for a 2D texture.
* ``PIPE_CAP_MAX_TEXTURE_3D_LEVELS``: The maximum number of mipmap levels available
  for a 3D texture.
* ``PIPE_CAP_MAX_TEXTURE_CUBE_LEVELS``: The maximum number of mipmap levels available
  for a cubemap.
* ``PIPE_CAP_TEXTURE_MIRROR_CLAMP_TO_EDGE``: Whether mirrored texture coordinates are
  supported with the clamp-to-edge wrap mode.
* ``PIPE_CAP_TEXTURE_MIRROR_CLAMP``: Whether mirrored texture coordinates are supported
  with clamp or clamp-to-border wrap modes.
* ``PIPE_CAP_BLEND_EQUATION_SEPARATE``: Whether alpha blend equations may be different
  from color blend equations, in :ref:`Blend` state.
* ``PIPE_CAP_SM3``: Whether the vertex shader and fragment shader support equivalent
  opcodes to the Shader Model 3 specification. XXX oh god this is horrible
* ``PIPE_CAP_MAX_STREAM_OUTPUT_BUFFERS``: The maximum number of stream buffers.
* ``PIPE_CAP_PRIMITIVE_RESTART``: Whether primitive restart is supported.
* ``PIPE_CAP_INDEP_BLEND_ENABLE``: Whether per-rendertarget blend enabling and channel
  masks are supported. If 0, then the first rendertarget's blend mask is
  replicated across all MRTs.
* ``PIPE_CAP_INDEP_BLEND_FUNC``: Whether per-rendertarget blend functions are
  available. If 0, then the first rendertarget's blend functions affect all
  MRTs.
* ``PIPE_CAP_MAX_TEXTURE_ARRAY_LAYERS``: The maximum number of texture array
  layers supported. If 0, the array textures are not supported at all and
  the ARRAY texture targets are invalid.
* ``PIPE_CAP_TGSI_FS_COORD_ORIGIN_UPPER_LEFT``: Whether the TGSI property
  FS_COORD_ORIGIN with value UPPER_LEFT is supported.
* ``PIPE_CAP_TGSI_FS_COORD_ORIGIN_LOWER_LEFT``: Whether the TGSI property
  FS_COORD_ORIGIN with value LOWER_LEFT is supported.
* ``PIPE_CAP_TGSI_FS_COORD_PIXEL_CENTER_HALF_INTEGER``: Whether the TGSI
  property FS_COORD_PIXEL_CENTER with value HALF_INTEGER is supported.
* ``PIPE_CAP_TGSI_FS_COORD_PIXEL_CENTER_INTEGER``: Whether the TGSI
  property FS_COORD_PIXEL_CENTER with value INTEGER is supported.
* ``PIPE_CAP_DEPTH_CLIP_DISABLE``: Whether the driver is capable of disabling
  depth clipping (through pipe_rasterizer_state)
* ``PIPE_CAP_DEPTH_CLIP_DISABLE_SEPARATE``: Whether the driver is capable of
  disabling depth clipping (through pipe_rasterizer_state) separately for
  the near and far plane. If not, depth_clip_near and depth_clip_far will be
  equal.
* ``PIPE_CAP_SHADER_STENCIL_EXPORT``: Whether a stencil reference value can be
  written from a fragment shader.
* ``PIPE_CAP_TGSI_INSTANCEID``: Whether TGSI_SEMANTIC_INSTANCEID is supported
  in the vertex shader.
* ``PIPE_CAP_VERTEX_ELEMENT_INSTANCE_DIVISOR``: Whether the driver supports
  per-instance vertex attribs.
* ``PIPE_CAP_FRAGMENT_COLOR_CLAMPED``: Whether fragment color clamping is
  supported.  That is, is the pipe_rasterizer_state::clamp_fragment_color
  flag supported by the driver?  If not, the state tracker will insert
  clamping code into the fragment shaders when needed.

* ``PIPE_CAP_MIXED_COLORBUFFER_FORMATS``: Whether mixed colorbuffer formats are
  supported, e.g. RGBA8 and RGBA32F as the first and second colorbuffer, resp.
* ``PIPE_CAP_VERTEX_COLOR_UNCLAMPED``: Whether the driver is capable of
  outputting unclamped vertex colors from a vertex shader. If unsupported,
  the vertex colors are always clamped. This is the default for DX9 hardware.
* ``PIPE_CAP_VERTEX_COLOR_CLAMPED``: Whether the driver is capable of
  clamping vertex colors when they come out of a vertex shader, as specified
  by the pipe_rasterizer_state::clamp_vertex_color flag.  If unsupported,
  the vertex colors are never clamped. This is the default for DX10 hardware.
  If both clamped and unclamped CAPs are supported, the clamping can be
  controlled through pipe_rasterizer_state.  If the driver cannot do vertex
  color clamping, the state tracker may insert clamping code into the vertex
  shader.
* ``PIPE_CAP_GLSL_FEATURE_LEVEL``: Whether the driver supports features
  equivalent to a specific GLSL version. E.g. for GLSL 1.3, report 130.
* ``PIPE_CAP_GLSL_FEATURE_LEVEL_COMPATIBILITY``: Whether the driver supports
  features equivalent to a specific GLSL version including all legacy OpenGL
  features only present in the OpenGL compatibility profile.
  The only legacy features that Gallium drivers must implement are
  the legacy shader inputs and outputs (colors, texcoords, fog, clipvertex,
  edgeflag).
* ``PIPE_CAP_QUADS_FOLLOW_PROVOKING_VERTEX_CONVENTION``: Whether quads adhere to
  the flatshade_first setting in ``pipe_rasterizer_state``.
* ``PIPE_CAP_USER_VERTEX_BUFFERS``: Whether the driver supports user vertex
  buffers.  If not, the state tracker must upload all data which is not in hw
  resources.  If user-space buffers are supported, the driver must also still
  accept HW resource buffers.
* ``PIPE_CAP_VERTEX_BUFFER_OFFSET_4BYTE_ALIGNED_ONLY``: This CAP describes a hw
  limitation.  If true, pipe_vertex_buffer::buffer_offset must always be aligned
  to 4.  If false, there are no restrictions on the offset.
* ``PIPE_CAP_VERTEX_BUFFER_STRIDE_4BYTE_ALIGNED_ONLY``: This CAP describes a hw
  limitation.  If true, pipe_vertex_buffer::stride must always be aligned to 4.
  If false, there are no restrictions on the stride.
* ``PIPE_CAP_VERTEX_ELEMENT_SRC_OFFSET_4BYTE_ALIGNED_ONLY``: This CAP describes
  a hw limitation.  If true, pipe_vertex_element::src_offset must always be
  aligned to 4.  If false, there are no restrictions on src_offset.
* ``PIPE_CAP_COMPUTE``: Whether the implementation supports the
  compute entry points defined in pipe_context and pipe_screen.
* ``PIPE_CAP_CONSTANT_BUFFER_OFFSET_ALIGNMENT``: Describes the required
  alignment of pipe_constant_buffer::buffer_offset.
* ``PIPE_CAP_START_INSTANCE``: Whether the driver supports
  pipe_draw_info::start_instance.
* ``PIPE_CAP_QUERY_TIMESTAMP``: Whether PIPE_QUERY_TIMESTAMP and
  the pipe_screen::get_timestamp hook are implemented.
* ``PIPE_CAP_TEXTURE_MULTISAMPLE``: Whether all MSAA resources supported
  for rendering are also supported for texturing.
* ``PIPE_CAP_MIN_MAP_BUFFER_ALIGNMENT``: The minimum alignment that should be
  expected for a pointer returned by transfer_map if the resource is
  PIPE_BUFFER. In other words, the pointer returned by transfer_map is
  always aligned to this value.
* ``PIPE_CAP_TEXTURE_BUFFER_OFFSET_ALIGNMENT``: Describes the required
  alignment for pipe_sampler_view::u.buf.offset, in bytes.
  If a driver does not support offset/size, it should return 0.
* ``PIPE_CAP_BUFFER_SAMPLER_VIEW_RGBA_ONLY``: Whether the driver only
  supports R, RG, RGB and RGBA formats for PIPE_BUFFER sampler views.
  When this is the case it should be assumed that the swizzle parameters
  in the sampler view have no effect.
* ``PIPE_CAP_TGSI_TEXCOORD``: This CAP describes a hw limitation.
  If true, the hardware cannot replace arbitrary shader inputs with sprite
  coordinates and hence the inputs that are desired to be replaceable must
  be declared with TGSI_SEMANTIC_TEXCOORD instead of TGSI_SEMANTIC_GENERIC.
  The rasterizer's sprite_coord_enable state therefore also applies to the
  TEXCOORD semantic.
  Also, TGSI_SEMANTIC_PCOORD becomes available, which labels a fragment shader
  input that will always be replaced with sprite coordinates.
* ``PIPE_CAP_PREFER_BLIT_BASED_TEXTURE_TRANSFER``: Whether it is preferable
  to use a blit to implement a texture transfer which needs format conversions
  and swizzling in state trackers. Generally, all hardware drivers with
  dedicated memory should return 1 and all software rasterizers should return 0.
* ``PIPE_CAP_QUERY_PIPELINE_STATISTICS``: Whether PIPE_QUERY_PIPELINE_STATISTICS
  is supported.
* ``PIPE_CAP_TEXTURE_BORDER_COLOR_QUIRK``: Bitmask indicating whether special
  considerations have to be given to the interaction between the border color
  in the sampler object and the sampler view used with it.
  If PIPE_QUIRK_TEXTURE_BORDER_COLOR_SWIZZLE_R600 is set, the border color
  may be affected in undefined ways for any kind of permutational swizzle
  (any swizzle XYZW where X/Y/Z/W are not ZERO, ONE, or R/G/B/A respectively)
  in the sampler view.
  If PIPE_QUIRK_TEXTURE_BORDER_COLOR_SWIZZLE_NV50 is set, the border color
  state should be swizzled manually according to the swizzle in the sampler
  view it is intended to be used with, or herein undefined results may occur
  for permutational swizzles.
* ``PIPE_CAP_MAX_TEXTURE_BUFFER_SIZE``: The maximum accessible size with
  a buffer sampler view, in texels.
* ``PIPE_CAP_MAX_VIEWPORTS``: The maximum number of viewports (and scissors
  since they are linked) a driver can support. Returning 0 is equivalent
  to returning 1 because every driver has to support at least a single
  viewport/scissor combination.
* ``PIPE_CAP_ENDIANNESS``:: The endianness of the device.  Either
  PIPE_ENDIAN_BIG or PIPE_ENDIAN_LITTLE.
* ``PIPE_CAP_MIXED_FRAMEBUFFER_SIZES``: Whether it is allowed to have
  different sizes for fb color/zs attachments. This controls whether
  ARB_framebuffer_object is provided.
* ``PIPE_CAP_TGSI_VS_LAYER_VIEWPORT``: Whether ``TGSI_SEMANTIC_LAYER`` and
  ``TGSI_SEMANTIC_VIEWPORT_INDEX`` are supported as vertex shader
  outputs. Note that the viewport will only be used if multiple viewports are
  exposed.
* ``PIPE_CAP_MAX_GEOMETRY_OUTPUT_VERTICES``: The maximum number of vertices
  output by a single invocation of a geometry shader.
* ``PIPE_CAP_MAX_GEOMETRY_TOTAL_OUTPUT_COMPONENTS``: The maximum number of
  vertex components output by a single invocation of a geometry shader.
  This is the product of the number of attribute components per vertex and
  the number of output vertices.
* ``PIPE_CAP_MAX_TEXTURE_GATHER_COMPONENTS``: Max number of components
  in format that texture gather can operate on. 1 == RED, ALPHA etc,
  4 == All formats.
* ``PIPE_CAP_TEXTURE_GATHER_SM5``: Whether the texture gather
  hardware implements the SM5 features, component selection,
  shadow comparison, and run-time offsets.
* ``PIPE_CAP_BUFFER_MAP_PERSISTENT_COHERENT``: Whether
  PIPE_TRANSFER_PERSISTENT and PIPE_TRANSFER_COHERENT are supported
  for buffers.
* ``PIPE_CAP_TEXTURE_QUERY_LOD``: Whether the ``LODQ`` instruction is
  supported.
* ``PIPE_CAP_MIN_TEXTURE_GATHER_OFFSET``: The minimum offset that can be used
  in conjunction with a texture gather opcode.
* ``PIPE_CAP_MAX_TEXTURE_GATHER_OFFSET``: The maximum offset that can be used
  in conjunction with a texture gather opcode.
* ``PIPE_CAP_SAMPLE_SHADING``: Whether there is support for per-sample
  shading. The context->set_min_samples function will be expected to be
  implemented.
* ``PIPE_CAP_TEXTURE_GATHER_OFFSETS``: Whether the ``TG4`` instruction can
  accept 4 offsets.
* ``PIPE_CAP_TGSI_VS_WINDOW_SPACE_POSITION``: Whether
  TGSI_PROPERTY_VS_WINDOW_SPACE_POSITION is supported, which disables clipping
  and viewport transformation.
* ``PIPE_CAP_MAX_VERTEX_STREAMS``: The maximum number of vertex streams
  supported by the geometry shader. If stream-out is supported, this should be
  at least 1. If stream-out is not supported, this should be 0.
* ``PIPE_CAP_DRAW_INDIRECT``: Whether the driver supports taking draw arguments
  { count, instance_count, start, index_bias } from a PIPE_BUFFER resource.
  See pipe_draw_info.
* ``PIPE_CAP_MULTI_DRAW_INDIRECT``: Whether the driver supports
  pipe_draw_info::indirect_stride and ::indirect_count
* ``PIPE_CAP_MULTI_DRAW_INDIRECT_PARAMS``: Whether the driver supports
  taking the number of indirect draws from a separate parameter
  buffer, see pipe_draw_indirect_info::indirect_draw_count.
* ``PIPE_CAP_TGSI_FS_FINE_DERIVATIVE``: Whether the fragment shader supports
  the FINE versions of DDX/DDY.
* ``PIPE_CAP_VENDOR_ID``: The vendor ID of the underlying hardware. If it's
  not available one should return 0xFFFFFFFF.
* ``PIPE_CAP_DEVICE_ID``: The device ID (PCI ID) of the underlying hardware.
  0xFFFFFFFF if not available.
* ``PIPE_CAP_ACCELERATED``: Whether the renderer is hardware accelerated.
* ``PIPE_CAP_VIDEO_MEMORY``: The amount of video memory in megabytes.
* ``PIPE_CAP_UMA``: If the device has a unified memory architecture or on-card
  memory and GART.
* ``PIPE_CAP_CONDITIONAL_RENDER_INVERTED``: Whether the driver supports inverted
  condition for conditional rendering.
* ``PIPE_CAP_MAX_VERTEX_ATTRIB_STRIDE``: The maximum supported vertex stride.
* ``PIPE_CAP_SAMPLER_VIEW_TARGET``: Whether the sampler view's target can be
  different than the underlying resource's, as permitted by
  ARB_texture_view. For example a 2d array texture may be reinterpreted as a
  cube (array) texture and vice-versa.
* ``PIPE_CAP_CLIP_HALFZ``: Whether the driver supports the
  pipe_rasterizer_state::clip_halfz being set to true. This is required
  for enabling ARB_clip_control.
* ``PIPE_CAP_VERTEXID_NOBASE``: If true, the driver only supports
  TGSI_SEMANTIC_VERTEXID_NOBASE (and not TGSI_SEMANTIC_VERTEXID). This means
  state trackers for APIs whose vertexIDs are offset by basevertex (such as GL)
  will need to lower TGSI_SEMANTIC_VERTEXID to TGSI_SEMANTIC_VERTEXID_NOBASE
  and TGSI_SEMANTIC_BASEVERTEX, so drivers setting this must handle both these
  semantics. Only relevant if geometry shaders are supported.
  (BASEVERTEX could be exposed separately too via ``PIPE_CAP_DRAW_PARAMETERS``).
* ``PIPE_CAP_POLYGON_OFFSET_CLAMP``: If true, the driver implements support
  for ``pipe_rasterizer_state::offset_clamp``.
* ``PIPE_CAP_MULTISAMPLE_Z_RESOLVE``: Whether the driver supports blitting
  a multisampled depth buffer into a single-sampled texture (or depth buffer).
  Only the first sampled should be copied.
* ``PIPE_CAP_RESOURCE_FROM_USER_MEMORY``: Whether the driver can create
  a pipe_resource where an already-existing piece of (malloc'd) user memory
  is used as its backing storage. In other words, whether the driver can map
  existing user memory into the device address space for direct device access.
  The create function is pipe_screen::resource_from_user_memory. The address
  and size must be page-aligned.
* ``PIPE_CAP_DEVICE_RESET_STATUS_QUERY``:
  Whether pipe_context::get_device_reset_status is implemented.
* ``PIPE_CAP_MAX_SHADER_PATCH_VARYINGS``:
  How many per-patch outputs and inputs are supported between tessellation
  control and tessellation evaluation shaders, not counting in TESSINNER and
  TESSOUTER. The minimum allowed value for OpenGL is 30.
* ``PIPE_CAP_TEXTURE_FLOAT_LINEAR``: Whether the linear minification and
  magnification filters are supported with single-precision floating-point
  textures.
* ``PIPE_CAP_TEXTURE_HALF_FLOAT_LINEAR``: Whether the linear minification and
  magnification filters are supported with half-precision floating-point
  textures.
* ``PIPE_CAP_DEPTH_BOUNDS_TEST``: Whether bounds_test, bounds_min, and
  bounds_max states of pipe_depth_stencil_alpha_state behave according
  to the GL_EXT_depth_bounds_test specification.
* ``PIPE_CAP_TGSI_TXQS``: Whether the `TXQS` opcode is supported
* ``PIPE_CAP_FORCE_PERSAMPLE_INTERP``: If the driver can force per-sample
  interpolation for all fragment shader inputs if
  pipe_rasterizer_state::force_persample_interp is set. This is only used
  by GL3-level sample shading (ARB_sample_shading). GL4-level sample shading
  (ARB_gpu_shader5) doesn't use this. While GL3 hardware has a state for it,
  GL4 hardware will likely need to emulate it with a shader variant, or by
  selecting the interpolation weights with a conditional assignment
  in the shader.
* ``PIPE_CAP_SHAREABLE_SHADERS``: Whether shader CSOs can be used by any
  pipe_context.
* ``PIPE_CAP_COPY_BETWEEN_COMPRESSED_AND_PLAIN_FORMATS``:
  Whether copying between compressed and plain formats is supported where
  a compressed block is copied to/from a plain pixel of the same size.
* ``PIPE_CAP_CLEAR_TEXTURE``: Whether `clear_texture` will be
  available in contexts.
* ``PIPE_CAP_DRAW_PARAMETERS``: Whether ``TGSI_SEMANTIC_BASEVERTEX``,
  ``TGSI_SEMANTIC_BASEINSTANCE``, and ``TGSI_SEMANTIC_DRAWID`` are
  supported in vertex shaders.
* ``PIPE_CAP_TGSI_PACK_HALF_FLOAT``: Whether the ``UP2H`` and ``PK2H``
  TGSI opcodes are supported.
* ``PIPE_CAP_TGSI_FS_POSITION_IS_SYSVAL``: If state trackers should use
  a system value for the POSITION fragment shader input.
* ``PIPE_CAP_TGSI_FS_FACE_IS_INTEGER_SYSVAL``: If state trackers should use
  a system value for the FACE fragment shader input.
  Also, the FACE system value is integer, not float.
* ``PIPE_CAP_SHADER_BUFFER_OFFSET_ALIGNMENT``: Describes the required
  alignment for pipe_shader_buffer::buffer_offset, in bytes. Maximum
  value allowed is 256 (for GL conformance). 0 is only allowed if
  shader buffers are not supported.
* ``PIPE_CAP_INVALIDATE_BUFFER``: Whether the use of ``invalidate_resource``
  for buffers is supported.
* ``PIPE_CAP_GENERATE_MIPMAP``: Indicates whether pipe_context::generate_mipmap
  is supported.
* ``PIPE_CAP_STRING_MARKER``: Whether pipe->emit_string_marker() is supported.
* ``PIPE_CAP_SURFACE_REINTERPRET_BLOCKS``: Indicates whether
  pipe_context::create_surface supports reinterpreting a texture as a surface
  of a format with different block width/height (but same block size in bits).
  For example, a compressed texture image can be interpreted as a
  non-compressed surface whose texels are the same number of bits as the
  compressed blocks, and vice versa. The width and height of the surface is
  adjusted appropriately.
* ``PIPE_CAP_QUERY_BUFFER_OBJECT``: Driver supports
  context::get_query_result_resource callback.
* ``PIPE_CAP_PCI_GROUP``: Return the PCI segment group number.
* ``PIPE_CAP_PCI_BUS``: Return the PCI bus number.
* ``PIPE_CAP_PCI_DEVICE``: Return the PCI device number.
* ``PIPE_CAP_PCI_FUNCTION``: Return the PCI function number.
* ``PIPE_CAP_FRAMEBUFFER_NO_ATTACHMENT``:
  If non-zero, rendering to framebuffers with no surface attachments
  is supported. The context->is_format_supported function will be expected
  to be implemented with PIPE_FORMAT_NONE yeilding the MSAA modes the hardware
  supports. N.B., The maximum number of layers supported for rasterizing a
  primitive on a layer is obtained from ``PIPE_CAP_MAX_TEXTURE_ARRAY_LAYERS``
  even though it can be larger than the number of layers supported by either
  rendering or textures.
* ``PIPE_CAP_ROBUST_BUFFER_ACCESS_BEHAVIOR``: Implementation uses bounds
  checking on resource accesses by shader if the context is created with
  PIPE_CONTEXT_ROBUST_BUFFER_ACCESS. See the ARB_robust_buffer_access_behavior
  extension for information on the required behavior for out of bounds accesses
  and accesses to unbound resources.
* ``PIPE_CAP_CULL_DISTANCE``: Whether the driver supports the arb_cull_distance
  extension and thus implements proper support for culling planes.
* ``PIPE_CAP_PRIMITIVE_RESTART_FOR_PATCHES``: Whether primitive restart is
  supported for patch primitives.
* ``PIPE_CAP_TGSI_VOTE``: Whether the ``VOTE_*`` ops can be used in shaders.
* ``PIPE_CAP_MAX_WINDOW_RECTANGLES``: The maxium number of window rectangles
  supported in ``set_window_rectangles``.
* ``PIPE_CAP_POLYGON_OFFSET_UNITS_UNSCALED``: If true, the driver implements support
  for ``pipe_rasterizer_state::offset_units_unscaled``.
* ``PIPE_CAP_VIEWPORT_SUBPIXEL_BITS``: Number of bits of subpixel precision for
  floating point viewport bounds.
* ``PIPE_CAP_RASTERIZER_SUBPIXEL_BITS``: Number of bits of subpixel precision used
  by the rasterizer.
* ``PIPE_CAP_MIXED_COLOR_DEPTH_BITS``: Whether there is non-fallback
  support for color/depth format combinations that use a different
  number of bits. For the purpose of this cap, Z24 is treated as
  32-bit. If set to off, that means that a B5G6R5 + Z24 or RGBA8 + Z16
  combination will require a driver fallback, and should not be
  advertised in the GLX/EGL config list.
* ``PIPE_CAP_TGSI_ARRAY_COMPONENTS``: If true, the driver interprets the
  UsageMask of input and output declarations and allows declaring arrays
  in overlapping ranges. The components must be a contiguous range, e.g. a
  UsageMask of  xy or yzw is allowed, but xz or yw isn't. Declarations with
  overlapping locations must have matching semantic names and indices, and
  equal interpolation qualifiers.
  Components may overlap, notably when the gaps in an array of dvec3 are
  filled in.
* ``PIPE_CAP_STREAM_OUTPUT_INTERLEAVE_BUFFERS``: Whether interleaved stream
  output mode is able to interleave across buffers. This is required for
  ARB_transform_feedback3.
* ``PIPE_CAP_TGSI_CAN_READ_OUTPUTS``: Whether every TGSI shader stage can read
  from the output file.
* ``PIPE_CAP_GLSL_OPTIMIZE_CONSERVATIVELY``: Tell the GLSL compiler to use
  the minimum amount of optimizations just to be able to do all the linking
  and lowering.
* ``PIPE_CAP_TGSI_FS_FBFETCH``: Whether a fragment shader can use the FBFETCH
  opcode to retrieve the current value in the framebuffer.
* ``PIPE_CAP_TGSI_MUL_ZERO_WINS``: Whether TGSI shaders support the
  ``TGSI_PROPERTY_MUL_ZERO_WINS`` shader property.
* ``PIPE_CAP_DOUBLES``: Whether double precision floating-point operations
  are supported.
* ``PIPE_CAP_INT64``: Whether 64-bit integer operations are supported.
* ``PIPE_CAP_INT64_DIVMOD``: Whether 64-bit integer division/modulo
  operations are supported.
* ``PIPE_CAP_TGSI_TEX_TXF_LZ``: Whether TEX_LZ and TXF_LZ opcodes are
  supported.
* ``PIPE_CAP_TGSI_CLOCK``: Whether the CLOCK opcode is supported.
* ``PIPE_CAP_POLYGON_MODE_FILL_RECTANGLE``: Whether the
  PIPE_POLYGON_MODE_FILL_RECTANGLE mode is supported for
  ``pipe_rasterizer_state::fill_front`` and
  ``pipe_rasterizer_state::fill_back``.
* ``PIPE_CAP_SPARSE_BUFFER_PAGE_SIZE``: The page size of sparse buffers in
  bytes, or 0 if sparse buffers are not supported. The page size must be at
  most 64KB.
* ``PIPE_CAP_TGSI_BALLOT``: Whether the BALLOT and READ_* opcodes as well as
  the SUBGROUP_* semantics are supported.
* ``PIPE_CAP_TGSI_TES_LAYER_VIEWPORT``: Whether ``TGSI_SEMANTIC_LAYER`` and
  ``TGSI_SEMANTIC_VIEWPORT_INDEX`` are supported as tessellation evaluation
  shader outputs.
* ``PIPE_CAP_CAN_BIND_CONST_BUFFER_AS_VERTEX``: Whether a buffer with just
  PIPE_BIND_CONSTANT_BUFFER can be legally passed to set_vertex_buffers.
* ``PIPE_CAP_ALLOW_MAPPED_BUFFERS_DURING_EXECUTION``: As the name says.
* ``PIPE_CAP_POST_DEPTH_COVERAGE``: whether
  ``TGSI_PROPERTY_FS_POST_DEPTH_COVERAGE`` is supported.
* ``PIPE_CAP_BINDLESS_TEXTURE``: Whether bindless texture operations are
  supported.
* ``PIPE_CAP_NIR_SAMPLERS_AS_DEREF``: Whether NIR tex instructions should
  reference texture and sampler as NIR derefs instead of by indices.
* ``PIPE_CAP_QUERY_SO_OVERFLOW``: Whether the
  ``PIPE_QUERY_SO_OVERFLOW_PREDICATE`` and
  ``PIPE_QUERY_SO_OVERFLOW_ANY_PREDICATE`` query types are supported. Note that
  for a driver that does not support multiple output streams (i.e.,
  ``PIPE_CAP_MAX_VERTEX_STREAMS`` is 1), both query types are identical.
* ``PIPE_CAP_MEMOBJ``: Whether operations on memory objects are supported.
* ``PIPE_CAP_LOAD_CONSTBUF``: True if the driver supports ``TGSI_OPCODE_LOAD`` use
  with constant buffers.
* ``PIPE_CAP_TGSI_ANY_REG_AS_ADDRESS``: Any TGSI register can be used as
  an address for indirect register indexing.
* ``PIPE_CAP_TILE_RASTER_ORDER``: Whether the driver supports
  GL_MESA_tile_raster_order, using the tile_raster_order_* fields in
  pipe_rasterizer_state.
* ``PIPE_CAP_MAX_COMBINED_SHADER_OUTPUT_RESOURCES``: Limit on combined shader
  output resources (images + buffers + fragment outputs). If 0 the state
  tracker works it out.
* ``PIPE_CAP_FRAMEBUFFER_MSAA_CONSTRAINTS``: This determines limitations
  on the number of samples that framebuffer attachments can have.
  Possible values:
    0: color.nr_samples == zs.nr_samples == color.nr_storage_samples
       (standard MSAA quality)
    1: color.nr_samples >= zs.nr_samples == color.nr_storage_samples
       (enhanced MSAA quality)
    2: color.nr_samples >= zs.nr_samples >= color.nr_storage_samples
       (full flexibility in tuning MSAA quality and performance)
  All color attachments must have the same number of samples and the same
  number of storage samples.
* ``PIPE_CAP_SIGNED_VERTEX_BUFFER_OFFSET``:
  Whether pipe_vertex_buffer::buffer_offset is treated as signed. The u_vbuf
  module needs this for optimal performance in workstation applications.
* ``PIPE_CAP_CONTEXT_PRIORITY_MASK``: For drivers that support per-context
  priorities, this returns a bitmask of ``PIPE_CONTEXT_PRIORITY_x`` for the
  supported priority levels.  A driver that does not support prioritized
  contexts can return 0.
* ``PIPE_CAP_FENCE_SIGNAL``: True if the driver supports signaling semaphores
  using fence_server_signal().
* ``PIPE_CAP_CONSTBUF0_FLAGS``: The bits of pipe_resource::flags that must be
  set when binding that buffer as constant buffer 0. If the buffer doesn't have
  those bits set, pipe_context::set_constant_buffer(.., 0, ..) is ignored
  by the driver, and the driver can throw assertion failures.
* ``PIPE_CAP_PACKED_UNIFORMS``: True if the driver supports packed uniforms
  as opposed to padding to vec4s.
* ``PIPE_CAP_CONSERVATIVE_RASTER_POST_SNAP_TRIANGLES``: Whether the
  ``PIPE_CONSERVATIVE_RASTER_POST_SNAP`` mode is supported for triangles.
* ``PIPE_CAP_CONSERVATIVE_RASTER_POST_SNAP_POINTS_LINES``: Whether the
  ``PIPE_CONSERVATIVE_RASTER_POST_SNAP`` mode is supported for points and lines.
* ``PIPE_CAP_CONSERVATIVE_RASTER_PRE_SNAP_TRIANGLES``: Whether the
  ``PIPE_CONSERVATIVE_RASTER_PRE_SNAP`` mode is supported for triangles.
* ``PIPE_CAP_CONSERVATIVE_RASTER_PRE_SNAP_POINTS_LINES``: Whether the
  ``PIPE_CONSERVATIVE_RASTER_PRE_SNAP`` mode is supported for points and lines.
* ``PIPE_CAP_CONSERVATIVE_RASTER_POST_DEPTH_COVERAGE``: Whether
  ``PIPE_CAP_POST_DEPTH_COVERAGE`` works with conservative rasterization.
* ``PIPE_CAP_MAX_CONSERVATIVE_RASTER_SUBPIXEL_PRECISION_BIAS``: The maximum
  subpixel precision bias in bits during conservative rasterization.
* ``PIPE_CAP_PROGRAMMABLE_SAMPLE_LOCATIONS``: True is the driver supports
  programmable sample location through ```get_sample_pixel_grid``` and
  ```set_sample_locations```.
* ``PIPE_CAP_MAX_GS_INVOCATIONS``: Maximum supported value of
  TGSI_PROPERTY_GS_INVOCATIONS.
* ``PIPE_CAP_MAX_SHADER_BUFFER_SIZE``: Maximum supported size for binding
  with set_shader_buffers.
* ``PIPE_CAP_MAX_COMBINED_SHADER_BUFFERS``: Maximum total number of shader
  buffers. A value of 0 means the sum of all per-shader stage maximums (see
  ``PIPE_SHADER_CAP_MAX_SHADER_BUFFERS``).
* ``PIPE_CAP_MAX_COMBINED_HW_ATOMIC_COUNTERS``: Maximum total number of atomic
  counters. A value of 0 means the default value (MAX_ATOMIC_COUNTERS = 4096).
* ``PIPE_CAP_MAX_COMBINED_HW_ATOMIC_COUNTER_BUFFERS``: Maximum total number of
  atomic counter buffers. A value of 0 means the sum of all per-shader stage
  maximums (see ``PIPE_SHADER_CAP_MAX_HW_ATOMIC_COUNTER_BUFFERS``).
* ``PIPE_CAP_MAX_TEXTURE_UPLOAD_MEMORY_BUDGET``: Maximum recommend memory size
  for all active texture uploads combined. This is a performance hint.
  0 means no limit.
* ``PIPE_CAP_MAX_VERTEX_ELEMENT_SRC_OFFSET``: The maximum supported value for
  of pipe_vertex_element::src_offset.
<<<<<<< HEAD
* ``PIPE_CAP_BUFFER_AGE``: True if the driver wants to expose EGL/GLX_EXT_buffer_age.
* ``PIPE_CAP_SURFACE_SAMPLE_COUNT_TEXTURE``: Whether the driver
=======
* ``PIPE_CAP_SURFACE_SAMPLE_COUNT``: Whether the driver
>>>>>>> 932ed9c0
  supports pipe_surface overrides of resource nr_samples. If set, will
  enable EXT_multisampled_render_to_texture.
* ``PIPE_CAP_TGSI_ATOMFADD``: Atomic floating point adds are supported on
  images, buffers, and shared memory.
* ``PIPE_CAP_RGB_OVERRIDE_DST_ALPHA_BLEND``: True if the driver needs blend state to use zero/one instead of destination alpha for RGB/XRGB formats.
* ``PIPE_CAP_GLSL_TESS_LEVELS_AS_INPUTS``: True if the driver wants TESSINNER and TESSOUTER to be inputs (rather than system values) for tessellation evaluation shaders.
* ``PIPE_CAP_DEST_SURFACE_SRGB_CONTROL``: Indicates whether the drivers
  supports switching the format between sRGB and linear for a surface that is
  used as destination in draw and blit calls.

.. _pipe_capf:

PIPE_CAPF_*
^^^^^^^^^^^^^^^^

The floating-point capabilities are:

* ``PIPE_CAPF_MAX_LINE_WIDTH``: The maximum width of a regular line.
* ``PIPE_CAPF_MAX_LINE_WIDTH_AA``: The maximum width of a smoothed line.
* ``PIPE_CAPF_MAX_POINT_WIDTH``: The maximum width and height of a point.
* ``PIPE_CAPF_MAX_POINT_WIDTH_AA``: The maximum width and height of a smoothed point.
* ``PIPE_CAPF_MAX_TEXTURE_ANISOTROPY``: The maximum level of anisotropy that can be
  applied to anisotropically filtered textures.
* ``PIPE_CAPF_MAX_TEXTURE_LOD_BIAS``: The maximum :term:`LOD` bias that may be applied
  to filtered textures.
* ``PIPE_CAPF_MIN_CONSERVATIVE_RASTER_DILATE``: The minimum conservative rasterization
  dilation.
* ``PIPE_CAPF_MAX_CONSERVATIVE_RASTER_DILATE``: The maximum conservative rasterization
  dilation.
* ``PIPE_CAPF_CONSERVATIVE_RASTER_DILATE_GRANULARITY``: The conservative rasterization
  dilation granularity for values relative to the minimum dilation.


.. _pipe_shader_cap:

PIPE_SHADER_CAP_*
^^^^^^^^^^^^^^^^^

These are per-shader-stage capabitity queries. Different shader stages may
support different features.

* ``PIPE_SHADER_CAP_MAX_INSTRUCTIONS``: The maximum number of instructions.
* ``PIPE_SHADER_CAP_MAX_ALU_INSTRUCTIONS``: The maximum number of arithmetic instructions.
* ``PIPE_SHADER_CAP_MAX_TEX_INSTRUCTIONS``: The maximum number of texture instructions.
* ``PIPE_SHADER_CAP_MAX_TEX_INDIRECTIONS``: The maximum number of texture indirections.
* ``PIPE_SHADER_CAP_MAX_CONTROL_FLOW_DEPTH``: The maximum nested control flow depth.
* ``PIPE_SHADER_CAP_MAX_INPUTS``: The maximum number of input registers.
* ``PIPE_SHADER_CAP_MAX_OUTPUTS``: The maximum number of output registers.
  This is valid for all shaders except the fragment shader.
* ``PIPE_SHADER_CAP_MAX_CONST_BUFFER_SIZE``: The maximum size per constant buffer in bytes.
* ``PIPE_SHADER_CAP_MAX_CONST_BUFFERS``: Maximum number of constant buffers that can be bound
  to any shader stage using ``set_constant_buffer``. If 0 or 1, the pipe will
  only permit binding one constant buffer per shader.

If a value greater than 0 is returned, the driver can have multiple
constant buffers bound to shader stages. The CONST register file is
accessed with two-dimensional indices, like in the example below.

DCL CONST[0][0..7]       # declare first 8 vectors of constbuf 0
DCL CONST[3][0]          # declare first vector of constbuf 3
MOV OUT[0], CONST[0][3]  # copy vector 3 of constbuf 0

* ``PIPE_SHADER_CAP_MAX_TEMPS``: The maximum number of temporary registers.
* ``PIPE_SHADER_CAP_TGSI_CONT_SUPPORTED``: Whether the continue opcode is supported.
* ``PIPE_SHADER_CAP_INDIRECT_INPUT_ADDR``: Whether indirect addressing
  of the input file is supported.
* ``PIPE_SHADER_CAP_INDIRECT_OUTPUT_ADDR``: Whether indirect addressing
  of the output file is supported.
* ``PIPE_SHADER_CAP_INDIRECT_TEMP_ADDR``: Whether indirect addressing
  of the temporary file is supported.
* ``PIPE_SHADER_CAP_INDIRECT_CONST_ADDR``: Whether indirect addressing
  of the constant file is supported.
* ``PIPE_SHADER_CAP_SUBROUTINES``: Whether subroutines are supported, i.e.
  BGNSUB, ENDSUB, CAL, and RET, including RET in the main block.
* ``PIPE_SHADER_CAP_INTEGERS``: Whether integer opcodes are supported.
  If unsupported, only float opcodes are supported.
* ``PIPE_SHADER_CAP_INT64_ATOMICS``: Whether int64 atomic opcodes are supported. The device needs to support add, sub, swap, cmpswap, and, or, xor, min, and max.
* ``PIPE_SHADER_CAP_FP16``: Whether half precision floating-point opcodes are supported.
   If unsupported, half precision ops need to be lowered to full precision.
* ``PIPE_SHADER_CAP_MAX_TEXTURE_SAMPLERS``: The maximum number of texture
  samplers.
* ``PIPE_SHADER_CAP_PREFERRED_IR``: Preferred representation of the
  program.  It should be one of the ``pipe_shader_ir`` enum values.
* ``PIPE_SHADER_CAP_MAX_SAMPLER_VIEWS``: The maximum number of texture
  sampler views. Must not be lower than PIPE_SHADER_CAP_MAX_TEXTURE_SAMPLERS.
* ``PIPE_SHADER_CAP_TGSI_DROUND_SUPPORTED``: Whether double precision rounding
  is supported. If it is, DTRUNC/DCEIL/DFLR/DROUND opcodes may be used.
* ``PIPE_SHADER_CAP_TGSI_DFRACEXP_DLDEXP_SUPPORTED``: Whether DFRACEXP and
  DLDEXP are supported.
* ``PIPE_SHADER_CAP_TGSI_LDEXP_SUPPORTED``: Whether LDEXP is supported.
* ``PIPE_SHADER_CAP_TGSI_FMA_SUPPORTED``: Whether FMA and DFMA (doubles only)
  are supported.
* ``PIPE_SHADER_CAP_TGSI_ANY_INOUT_DECL_RANGE``: Whether the driver doesn't
  ignore tgsi_declaration_range::Last for shader inputs and outputs.
* ``PIPE_SHADER_CAP_MAX_UNROLL_ITERATIONS_HINT``: This is the maximum number
  of iterations that loops are allowed to have to be unrolled. It is only
  a hint to state trackers. Whether any loops will be unrolled is not
  guaranteed.
* ``PIPE_SHADER_CAP_MAX_SHADER_BUFFERS``: Maximum number of memory buffers
  (also used to implement atomic counters). Having this be non-0 also
  implies support for the ``LOAD``, ``STORE``, and ``ATOM*`` TGSI
  opcodes.
* ``PIPE_SHADER_CAP_SUPPORTED_IRS``: Supported representations of the
  program.  It should be a mask of ``pipe_shader_ir`` bits.
* ``PIPE_SHADER_CAP_MAX_SHADER_IMAGES``: Maximum number of image units.
* ``PIPE_SHADER_CAP_LOWER_IF_THRESHOLD``: IF and ELSE branches with a lower
  cost than this value should be lowered by the state tracker for better
  performance. This is a tunable for the GLSL compiler and the behavior is
  specific to the compiler.
* ``PIPE_SHADER_CAP_TGSI_SKIP_MERGE_REGISTERS``: Whether the merge registers
  TGSI pass is skipped. This might reduce code size and register pressure if
  the underlying driver has a real backend compiler.
* ``PIPE_SHADER_CAP_MAX_HW_ATOMIC_COUNTERS``: If atomic counters are separate,
  how many HW counters are available for this stage. (0 uses SSBO atomics).
* ``PIPE_SHADER_CAP_MAX_HW_ATOMIC_COUNTER_BUFFERS``: If atomic counters are
  separate, how many atomic counter buffers are available for this stage.
* ``PIPE_SHADER_CAP_SCALAR_ISA``: Whether the ISA is a scalar one.

.. _pipe_compute_cap:

PIPE_COMPUTE_CAP_*
^^^^^^^^^^^^^^^^^^

Compute-specific capabilities. They can be queried using
pipe_screen::get_compute_param.

* ``PIPE_COMPUTE_CAP_IR_TARGET``: A description of the target of the form
  ``processor-arch-manufacturer-os`` that will be passed on to the compiler.
  This CAP is only relevant for drivers that specify PIPE_SHADER_IR_NATIVE for
  their preferred IR.
  Value type: null-terminated string. Shader IR type dependent.
* ``PIPE_COMPUTE_CAP_GRID_DIMENSION``: Number of supported dimensions
  for grid and block coordinates.  Value type: ``uint64_t``. Shader IR type dependent.
* ``PIPE_COMPUTE_CAP_MAX_GRID_SIZE``: Maximum grid size in block
  units.  Value type: ``uint64_t []``.  Shader IR type dependent.
* ``PIPE_COMPUTE_CAP_MAX_BLOCK_SIZE``: Maximum block size in thread
  units.  Value type: ``uint64_t []``. Shader IR type dependent.
* ``PIPE_COMPUTE_CAP_MAX_THREADS_PER_BLOCK``: Maximum number of threads that
  a single block can contain.  Value type: ``uint64_t``. Shader IR type dependent.
  This may be less than the product of the components of MAX_BLOCK_SIZE and is
  usually limited by the number of threads that can be resident simultaneously
  on a compute unit.
* ``PIPE_COMPUTE_CAP_MAX_GLOBAL_SIZE``: Maximum size of the GLOBAL
  resource.  Value type: ``uint64_t``. Shader IR type dependent.
* ``PIPE_COMPUTE_CAP_MAX_LOCAL_SIZE``: Maximum size of the LOCAL
  resource.  Value type: ``uint64_t``. Shader IR type dependent.
* ``PIPE_COMPUTE_CAP_MAX_PRIVATE_SIZE``: Maximum size of the PRIVATE
  resource.  Value type: ``uint64_t``. Shader IR type dependent.
* ``PIPE_COMPUTE_CAP_MAX_INPUT_SIZE``: Maximum size of the INPUT
  resource.  Value type: ``uint64_t``. Shader IR type dependent.
* ``PIPE_COMPUTE_CAP_MAX_MEM_ALLOC_SIZE``: Maximum size of a memory object
  allocation in bytes.  Value type: ``uint64_t``.
* ``PIPE_COMPUTE_CAP_MAX_CLOCK_FREQUENCY``: Maximum frequency of the GPU
  clock in MHz. Value type: ``uint32_t``
* ``PIPE_COMPUTE_CAP_MAX_COMPUTE_UNITS``: Maximum number of compute units
  Value type: ``uint32_t``
* ``PIPE_COMPUTE_CAP_IMAGES_SUPPORTED``: Whether images are supported
  non-zero means yes, zero means no. Value type: ``uint32_t``
* ``PIPE_COMPUTE_CAP_SUBGROUP_SIZE``: The size of a basic execution unit in
  threads. Also known as wavefront size, warp size or SIMD width.
* ``PIPE_COMPUTE_CAP_ADDRESS_BITS``: The default compute device address space
  size specified as an unsigned integer value in bits.
* ``PIPE_COMPUTE_CAP_MAX_VARIABLE_THREADS_PER_BLOCK``: Maximum variable number
  of threads that a single block can contain. This is similar to
  PIPE_COMPUTE_CAP_MAX_THREADS_PER_BLOCK, except that the variable size is not
  known a compile-time but at dispatch-time.

.. _pipe_bind:

PIPE_BIND_*
^^^^^^^^^^^

These flags indicate how a resource will be used and are specified at resource
creation time. Resources may be used in different roles
during their lifecycle. Bind flags are cumulative and may be combined to create
a resource which can be used for multiple things.
Depending on the pipe driver's memory management and these bind flags,
resources might be created and handled quite differently.

* ``PIPE_BIND_RENDER_TARGET``: A color buffer or pixel buffer which will be
  rendered to.  Any surface/resource attached to pipe_framebuffer_state::cbufs
  must have this flag set.
* ``PIPE_BIND_DEPTH_STENCIL``: A depth (Z) buffer and/or stencil buffer. Any
  depth/stencil surface/resource attached to pipe_framebuffer_state::zsbuf must
  have this flag set.
* ``PIPE_BIND_BLENDABLE``: Used in conjunction with PIPE_BIND_RENDER_TARGET to
  query whether a device supports blending for a given format.
  If this flag is set, surface creation may fail if blending is not supported
  for the specified format. If it is not set, a driver may choose to ignore
  blending on surfaces with formats that would require emulation.
* ``PIPE_BIND_DISPLAY_TARGET``: A surface that can be presented to screen. Arguments to
  pipe_screen::flush_front_buffer must have this flag set.
* ``PIPE_BIND_SAMPLER_VIEW``: A texture that may be sampled from in a fragment
  or vertex shader.
* ``PIPE_BIND_VERTEX_BUFFER``: A vertex buffer.
* ``PIPE_BIND_INDEX_BUFFER``: An vertex index/element buffer.
* ``PIPE_BIND_CONSTANT_BUFFER``: A buffer of shader constants.
* ``PIPE_BIND_STREAM_OUTPUT``: A stream output buffer.
* ``PIPE_BIND_CUSTOM``:
* ``PIPE_BIND_SCANOUT``: A front color buffer or scanout buffer.
* ``PIPE_BIND_SHARED``: A sharable buffer that can be given to another
  process.
* ``PIPE_BIND_GLOBAL``: A buffer that can be mapped into the global
  address space of a compute program.
* ``PIPE_BIND_SHADER_BUFFER``: A buffer without a format that can be bound
  to a shader and can be used with load, store, and atomic instructions.
* ``PIPE_BIND_SHADER_IMAGE``: A buffer or texture with a format that can be
  bound to a shader and can be used with load, store, and atomic instructions.
* ``PIPE_BIND_COMPUTE_RESOURCE``: A buffer or texture that can be
  bound to the compute program as a shader resource.
* ``PIPE_BIND_COMMAND_ARGS_BUFFER``: A buffer that may be sourced by the
  GPU command processor. It can contain, for example, the arguments to
  indirect draw calls.

.. _pipe_usage:

PIPE_USAGE_*
^^^^^^^^^^^^

The PIPE_USAGE enums are hints about the expected usage pattern of a resource.
Note that drivers must always support read and write CPU access at any time
no matter which hint they got.

* ``PIPE_USAGE_DEFAULT``: Optimized for fast GPU access.
* ``PIPE_USAGE_IMMUTABLE``: Optimized for fast GPU access and the resource is
  not expected to be mapped or changed (even by the GPU) after the first upload.
* ``PIPE_USAGE_DYNAMIC``: Expect frequent write-only CPU access. What is
  uploaded is expected to be used at least several times by the GPU.
* ``PIPE_USAGE_STREAM``: Expect frequent write-only CPU access. What is
  uploaded is expected to be used only once by the GPU.
* ``PIPE_USAGE_STAGING``: Optimized for fast CPU access.


Methods
-------

XXX to-do

get_name
^^^^^^^^

Returns an identifying name for the screen.

The returned string should remain valid and immutable for the lifetime of
pipe_screen.

get_vendor
^^^^^^^^^^

Returns the screen vendor.

The returned string should remain valid and immutable for the lifetime of
pipe_screen.

get_device_vendor
^^^^^^^^^^^^^^^^^

Returns the actual vendor of the device driving the screen
(as opposed to the driver vendor).

The returned string should remain valid and immutable for the lifetime of
pipe_screen.

.. _get_param:

get_param
^^^^^^^^^

Get an integer/boolean screen parameter.

**param** is one of the :ref:`PIPE_CAP` names.

.. _get_paramf:

get_paramf
^^^^^^^^^^

Get a floating-point screen parameter.

**param** is one of the :ref:`PIPE_CAPF` names.

context_create
^^^^^^^^^^^^^^

Create a pipe_context.

**priv** is private data of the caller, which may be put to various
unspecified uses, typically to do with implementing swapbuffers
and/or front-buffer rendering.

is_format_supported
^^^^^^^^^^^^^^^^^^^

Determine if a resource in the given format can be used in a specific manner.

**format** the resource format

**target** one of the PIPE_TEXTURE_x flags

**sample_count** the number of samples. 0 and 1 mean no multisampling,
the maximum allowed legal value is 32.

**storage_sample_count** the number of storage samples. This must be <=
sample_count. See the documentation of ``pipe_resource::nr_storage_samples``.

**bindings** is a bitmask of :ref:`PIPE_BIND` flags.

Returns TRUE if all usages can be satisfied.


can_create_resource
^^^^^^^^^^^^^^^^^^^

Check if a resource can actually be created (but don't actually allocate any
memory).  This is used to implement OpenGL's proxy textures.  Typically, a
driver will simply check if the total size of the given resource is less than
some limit.

For PIPE_TEXTURE_CUBE, the pipe_resource::array_size field should be 6.


.. _resource_create:

resource_create
^^^^^^^^^^^^^^^

Create a new resource from a template.
The following fields of the pipe_resource must be specified in the template:

**target** one of the pipe_texture_target enums.
Note that PIPE_BUFFER and PIPE_TEXTURE_X are not really fundamentally different.
Modern APIs allow using buffers as shader resources.

**format** one of the pipe_format enums.

**width0** the width of the base mip level of the texture or size of the buffer.

**height0** the height of the base mip level of the texture
(1 for 1D or 1D array textures).

**depth0** the depth of the base mip level of the texture
(1 for everything else).

**array_size** the array size for 1D and 2D array textures.
For cube maps this must be 6, for other textures 1.

**last_level** the last mip map level present.

**nr_samples**: Number of samples determining quality, driving the rasterizer,
shading, and framebuffer. It is the number of samples seen by the whole
graphics pipeline. 0 and 1 specify a resource which isn't multisampled.

**nr_storage_samples**: Only color buffers can set this lower than nr_samples.
Multiple samples within a pixel can have the same color. ``nr_storage_samples``
determines how many slots for different colors there are per pixel.
If there are not enough slots to store all sample colors, some samples will
have an undefined color (called "undefined samples").

The resolve blit behavior is driver-specific, but can be one of these two:
1. Only defined samples will be averaged. Undefined samples will be ignored.
2. Undefined samples will be approximated by looking at surrounding defined
   samples (even in different pixels).

Blits and MSAA texturing: If the sample being fetched is undefined, one of
the defined samples is returned instead.

Sample shading (``set_min_samples``) will operate at a sample frequency that
is at most ``nr_storage_samples``. Greater ``min_samples`` values will be
replaced by ``nr_storage_samples``.

**usage** one of the :ref:`PIPE_USAGE` flags.

**bind** bitmask of the :ref:`PIPE_BIND` flags.

**flags** bitmask of PIPE_RESOURCE_FLAG flags.



resource_changed
^^^^^^^^^^^^^^^^

Mark a resource as changed so derived internal resources will be recreated
on next use.

When importing external images that can't be directly used as texture sampler
source, internal copies may have to be created that the hardware can sample
from. When those resources are reimported, the image data may have changed, and
the previously derived internal resources must be invalidated to avoid sampling
from old copies.



resource_destroy
^^^^^^^^^^^^^^^^

Destroy a resource. A resource is destroyed if it has no more references.



get_timestamp
^^^^^^^^^^^^^

Query a timestamp in nanoseconds. The returned value should match
PIPE_QUERY_TIMESTAMP. This function returns immediately and doesn't
wait for rendering to complete (which cannot be achieved with queries).



get_driver_query_info
^^^^^^^^^^^^^^^^^^^^^

Return a driver-specific query. If the **info** parameter is NULL,
the number of available queries is returned.  Otherwise, the driver
query at the specified **index** is returned in **info**.
The function returns non-zero on success.
The driver-specific query is described with the pipe_driver_query_info
structure.

get_driver_query_group_info
^^^^^^^^^^^^^^^^^^^^^^^^^^^

Return a driver-specific query group. If the **info** parameter is NULL,
the number of available groups is returned.  Otherwise, the driver
query group at the specified **index** is returned in **info**.
The function returns non-zero on success.
The driver-specific query group is described with the
pipe_driver_query_group_info structure.



get_disk_shader_cache
^^^^^^^^^^^^^^^^^^^^^

Returns a pointer to a driver-specific on-disk shader cache. If the driver
failed to create the cache or does not support an on-disk shader cache NULL is
returned. The callback itself may also be NULL if the driver doesn't support
an on-disk shader cache.


Thread safety
-------------

Screen methods are required to be thread safe. While gallium rendering
contexts are not required to be thread safe, it is required to be safe to use
different contexts created with the same screen in different threads without
locks. It is also required to be safe using screen methods in a thread, while
using one of its contexts in another (without locks).<|MERGE_RESOLUTION|>--- conflicted
+++ resolved
@@ -1,4 +1,4 @@
-.. _screen:
+__.. _screen:
 
 Screen
 ======
@@ -477,12 +477,8 @@
   0 means no limit.
 * ``PIPE_CAP_MAX_VERTEX_ELEMENT_SRC_OFFSET``: The maximum supported value for
   of pipe_vertex_element::src_offset.
-<<<<<<< HEAD
 * ``PIPE_CAP_BUFFER_AGE``: True if the driver wants to expose EGL/GLX_EXT_buffer_age.
-* ``PIPE_CAP_SURFACE_SAMPLE_COUNT_TEXTURE``: Whether the driver
-=======
 * ``PIPE_CAP_SURFACE_SAMPLE_COUNT``: Whether the driver
->>>>>>> 932ed9c0
   supports pipe_surface overrides of resource nr_samples. If set, will
   enable EXT_multisampled_render_to_texture.
 * ``PIPE_CAP_TGSI_ATOMFADD``: Atomic floating point adds are supported on
