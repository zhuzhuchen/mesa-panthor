--- conflicted
+++ resolved
@@ -356,7 +356,6 @@
 
 #endif
 
-<<<<<<< HEAD
 #ifdef GALLIUM_PANFROST
 #include "panfrost/drm/panfrost_drm_public.h"
 
@@ -380,31 +379,6 @@
 
 #endif
 
-#ifdef GALLIUM_IMX
-#include "imx/drm/imx_drm_public.h"
-
-struct pipe_screen *
-pipe_imx_drm_create_screen(int fd, const struct pipe_screen_config *config)
-{
-   struct pipe_screen *screen;
-
-   screen = imx_drm_screen_create(fd);
-   return screen ? debug_screen_wrap(screen) : NULL;
-}
-
-#else
-
-struct pipe_screen *
-pipe_imx_drm_create_screen(int fd, const struct pipe_screen_config *config)
-{
-   fprintf(stderr, "imx-drm: driver missing\n");
-   return NULL;
-}
-
-#endif
-
-=======
->>>>>>> 932ed9c0
 #ifdef GALLIUM_TEGRA
 #include "tegra/drm/tegra_drm_public.h"
 
