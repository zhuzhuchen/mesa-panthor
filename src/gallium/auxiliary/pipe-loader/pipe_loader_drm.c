/**************************************************************************
 *
 * Copyright 2011 Intel Corporation
 * Copyright 2012 Francisco Jerez
 * All Rights Reserved.
 *
 * Permission is hereby granted, free of charge, to any person obtaining a
 * copy of this software and associated documentation files (the
 * "Software"), to deal in the Software without restriction, including
 * without limitation the rights to use, copy, modify, merge, publish,
 * distribute, sub license, and/or sell copies of the Software, and to
 * permit persons to whom the Software is furnished to do so, subject to
 * the following conditions:
 *
 * The above copyright notice and this permission notice (including the
 * next paragraph) shall be included in all copies or substantial portions
 * of the Software.
 *
 * THE SOFTWARE IS PROVIDED "AS IS", WITHOUT WARRANTY OF ANY KIND, EXPRESS
 * OR IMPLIED, INCLUDING BUT NOT LIMITED TO THE WARRANTIES OF
 * MERCHANTABILITY, FITNESS FOR A PARTICULAR PURPOSE AND NON-INFRINGEMENT.
 * IN NO EVENT SHALL VMWARE AND/OR ITS SUPPLIERS BE LIABLE FOR
 * ANY CLAIM, DAMAGES OR OTHER LIABILITY, WHETHER IN AN ACTION OF CONTRACT,
 * TORT OR OTHERWISE, ARISING FROM, OUT OF OR IN CONNECTION WITH THE
 * SOFTWARE OR THE USE OR OTHER DEALINGS IN THE SOFTWARE.
 *
 * Authors:
 *    Kristian Høgsberg <krh@bitplanet.net>
 *    Benjamin Franzke <benjaminfranzke@googlemail.com>
 *
 **************************************************************************/

#include <fcntl.h>
#include <stdio.h>
#include <string.h>
#include <xf86drm.h>
#include <unistd.h>
#include <fcntl.h>

#include "loader.h"
#include "target-helpers/drm_helper_public.h"
#include "state_tracker/drm_driver.h"
#include "pipe_loader_priv.h"

#include "util/u_memory.h"
#include "util/u_dl.h"
#include "util/u_debug.h"

#define DRM_RENDER_NODE_DEV_NAME_FORMAT "%s/renderD%d"
#define DRM_RENDER_NODE_MAX_NODES 63
#define DRM_RENDER_NODE_MIN_MINOR 128
#define DRM_RENDER_NODE_MAX_MINOR (DRM_RENDER_NODE_MIN_MINOR + DRM_RENDER_NODE_MAX_NODES)

struct pipe_loader_drm_device {
   struct pipe_loader_device base;
   const struct drm_driver_descriptor *dd;
#ifndef GALLIUM_STATIC_TARGETS
   struct util_dl_library *lib;
#endif
   int fd;
};

#define pipe_loader_drm_device(dev) ((struct pipe_loader_drm_device *)dev)

static const struct pipe_loader_ops pipe_loader_drm_ops;

#ifdef GALLIUM_STATIC_TARGETS
static const struct drm_driver_descriptor driver_descriptors[] = {
    {
        .driver_name = "i915",
        .create_screen = pipe_i915_create_screen,
        .configuration = pipe_default_configuration_query,
    },
    {
        .driver_name = "nouveau",
        .create_screen = pipe_nouveau_create_screen,
        .configuration = pipe_default_configuration_query,
    },
    {
        .driver_name = "r300",
        .create_screen = pipe_r300_create_screen,
        .configuration = pipe_default_configuration_query,
    },
    {
        .driver_name = "r600",
        .create_screen = pipe_r600_create_screen,
        .configuration = pipe_default_configuration_query,
    },
    {
        .driver_name = "radeonsi",
        .create_screen = pipe_radeonsi_create_screen,
        .configuration = pipe_radeonsi_configuration_query,
    },
    {
        .driver_name = "vmwgfx",
        .create_screen = pipe_vmwgfx_create_screen,
        .configuration = pipe_default_configuration_query,
    },
    {
        .driver_name = "kgsl",
        .create_screen = pipe_freedreno_create_screen,
        .configuration = pipe_default_configuration_query,
    },
    {
        .driver_name = "msm",
        .create_screen = pipe_freedreno_create_screen,
        .configuration = pipe_default_configuration_query,
    },
    {
<<<<<<< HEAD
       .driver_name = "pl111",
        .create_screen = pipe_kmsro_create_screen,
        .configuration = pipe_default_configuration_query,
    },
    {
=======
>>>>>>> 932ed9c0
        .driver_name = "virtio_gpu",
        .create_screen = pipe_virgl_create_screen,
        .configuration = pipe_default_configuration_query,
    },
    {
        .driver_name = "v3d",
        .create_screen = pipe_v3d_create_screen,
        .configuration = pipe_default_configuration_query,
    },
    {
        .driver_name = "vc4",
        .create_screen = pipe_vc4_create_screen,
        .configuration = pipe_default_configuration_query,
    },
    {
        .driver_name = "panfrost",
        .create_screen = pipe_panfrost_create_screen,
        .configuration = pipe_default_configuration_query,
    },
    {
        .driver_name = "rockchip",
        .create_screen = pipe_kmsro_create_screen,
        .configuration = pipe_default_configuration_query,
    },
    {
        .driver_name = "meson",
        .create_screen = pipe_kmsro_create_screen,
        .configuration = pipe_default_configuration_query,
    },
    {
        .driver_name = "etnaviv",
        .create_screen = pipe_etna_create_screen,
        .configuration = pipe_default_configuration_query,
    },
    {
        .driver_name = "tegra",
        .create_screen = pipe_tegra_create_screen,
        .configuration = pipe_default_configuration_query,
    },
};

static const struct drm_driver_descriptor default_driver_descriptor = {
        .driver_name = "kmsro",
        .create_screen = pipe_kmsro_create_screen,
        .configuration = pipe_default_configuration_query,
};

#endif

static const struct drm_driver_descriptor *
get_driver_descriptor(const char *driver_name, struct util_dl_library **plib)
{
#ifdef GALLIUM_STATIC_TARGETS
   for (int i = 0; i < ARRAY_SIZE(driver_descriptors); i++) {
      if (strcmp(driver_descriptors[i].driver_name, driver_name) == 0)
         return &driver_descriptors[i];
   }
   return &default_driver_descriptor;
#else
   *plib = pipe_loader_find_module(driver_name, PIPE_SEARCH_DIR);
   if (!*plib)
      return NULL;

   const struct drm_driver_descriptor *dd =
         (const struct drm_driver_descriptor *)
         util_dl_get_proc_address(*plib, "driver_descriptor");

   /* sanity check on the driver name */
   if (dd && strcmp(dd->driver_name, driver_name) == 0)
      return dd;
#endif

   return NULL;
}

static bool
pipe_loader_drm_probe_fd_nodup(struct pipe_loader_device **dev, int fd)
{
   struct pipe_loader_drm_device *ddev = CALLOC_STRUCT(pipe_loader_drm_device);
   int vendor_id, chip_id;

   if (!ddev)
      return false;

   if (loader_get_pci_id_for_fd(fd, &vendor_id, &chip_id)) {
      ddev->base.type = PIPE_LOADER_DEVICE_PCI;
      ddev->base.u.pci.vendor_id = vendor_id;
      ddev->base.u.pci.chip_id = chip_id;
   } else {
      ddev->base.type = PIPE_LOADER_DEVICE_PLATFORM;
   }
   ddev->base.ops = &pipe_loader_drm_ops;
   ddev->fd = fd;

   ddev->base.driver_name = loader_get_driver_for_fd(fd);
   if (!ddev->base.driver_name)
      goto fail;

   struct util_dl_library **plib = NULL;
#ifndef GALLIUM_STATIC_TARGETS
   plib = &ddev->lib;
#endif
   ddev->dd = get_driver_descriptor(ddev->base.driver_name, plib);
   if (!ddev->dd)
      goto fail;

   *dev = &ddev->base;
   return true;

  fail:
#ifndef GALLIUM_STATIC_TARGETS
   if (ddev->lib)
      util_dl_close(ddev->lib);
#endif
   FREE(ddev->base.driver_name);
   FREE(ddev);
   return false;
}

bool
pipe_loader_drm_probe_fd(struct pipe_loader_device **dev, int fd)
{
   bool ret;
   int new_fd;

   if (fd < 0 || (new_fd = fcntl(fd, F_DUPFD_CLOEXEC, 3)) < 0)
     return false;

   ret = pipe_loader_drm_probe_fd_nodup(dev, new_fd);
   if (!ret)
      close(new_fd);

   return ret;
}

static int
open_drm_render_node_minor(int minor)
{
   char path[PATH_MAX];
   snprintf(path, sizeof(path), DRM_RENDER_NODE_DEV_NAME_FORMAT, DRM_DIR_NAME,
            minor);
   return loader_open_device(path);
}

int
pipe_loader_drm_probe(struct pipe_loader_device **devs, int ndev)
{
   int i, j, fd;

   for (i = DRM_RENDER_NODE_MIN_MINOR, j = 0;
        i <= DRM_RENDER_NODE_MAX_MINOR; i++) {
      struct pipe_loader_device *dev;

      fd = open_drm_render_node_minor(i);
      if (fd < 0)
         continue;

      if (!pipe_loader_drm_probe_fd_nodup(&dev, fd)) {
         close(fd);
         continue;
      }

      if (j < ndev) {
         devs[j] = dev;
      } else {
         close(fd);
         dev->ops->release(&dev);
      }
      j++;
   }

   return j;
}

static void
pipe_loader_drm_release(struct pipe_loader_device **dev)
{
   struct pipe_loader_drm_device *ddev = pipe_loader_drm_device(*dev);

#ifndef GALLIUM_STATIC_TARGETS
   if (ddev->lib)
      util_dl_close(ddev->lib);
#endif

   close(ddev->fd);
   FREE(ddev->base.driver_name);
   pipe_loader_base_release(dev);
}

static const struct drm_conf_ret *
pipe_loader_drm_configuration(struct pipe_loader_device *dev,
                              enum drm_conf conf)
{
   struct pipe_loader_drm_device *ddev = pipe_loader_drm_device(dev);

   if (!ddev->dd->configuration)
      return NULL;

   return ddev->dd->configuration(conf);
}

static struct pipe_screen *
pipe_loader_drm_create_screen(struct pipe_loader_device *dev,
                              const struct pipe_screen_config *config)
{
   struct pipe_loader_drm_device *ddev = pipe_loader_drm_device(dev);

   return ddev->dd->create_screen(ddev->fd, config);
}

char *
pipe_loader_drm_get_driinfo_xml(const char *driver_name)
{
   char *xml = NULL;
   struct util_dl_library *lib = NULL;
   const struct drm_driver_descriptor *dd =
      get_driver_descriptor(driver_name, &lib);
   if (!dd)
      goto out;

   const struct drm_conf_ret *conf = dd->configuration(DRM_CONF_XML_OPTIONS);
   if (!conf)
      goto out;

   xml = strdup((const char *)conf->val.val_pointer);

out:
   if (lib)
      util_dl_close(lib);
   return xml;
}

static const struct pipe_loader_ops pipe_loader_drm_ops = {
   .create_screen = pipe_loader_drm_create_screen,
   .configuration = pipe_loader_drm_configuration,
   .release = pipe_loader_drm_release
};<|MERGE_RESOLUTION|>--- conflicted
+++ resolved
@@ -107,14 +107,6 @@
         .configuration = pipe_default_configuration_query,
     },
     {
-<<<<<<< HEAD
-       .driver_name = "pl111",
-        .create_screen = pipe_kmsro_create_screen,
-        .configuration = pipe_default_configuration_query,
-    },
-    {
-=======
->>>>>>> 932ed9c0
         .driver_name = "virtio_gpu",
         .create_screen = pipe_virgl_create_screen,
         .configuration = pipe_default_configuration_query,
