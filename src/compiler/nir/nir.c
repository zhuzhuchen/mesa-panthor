/*
 * Copyright © 2014 Intel Corporation
 *
 * Permission is hereby granted, free of charge, to any person obtaining a
 * copy of this software and associated documentation files (the "Software"),
 * to deal in the Software without restriction, including without limitation
 * the rights to use, copy, modify, merge, publish, distribute, sublicense,
 * and/or sell copies of the Software, and to permit persons to whom the
 * Software is furnished to do so, subject to the following conditions:
 *
 * The above copyright notice and this permission notice (including the next
 * paragraph) shall be included in all copies or substantial portions of the
 * Software.
 *
 * THE SOFTWARE IS PROVIDED "AS IS", WITHOUT WARRANTY OF ANY KIND, EXPRESS OR
 * IMPLIED, INCLUDING BUT NOT LIMITED TO THE WARRANTIES OF MERCHANTABILITY,
 * FITNESS FOR A PARTICULAR PURPOSE AND NONINFRINGEMENT.  IN NO EVENT SHALL
 * THE AUTHORS OR COPYRIGHT HOLDERS BE LIABLE FOR ANY CLAIM, DAMAGES OR OTHER
 * LIABILITY, WHETHER IN AN ACTION OF CONTRACT, TORT OR OTHERWISE, ARISING
 * FROM, OUT OF OR IN CONNECTION WITH THE SOFTWARE OR THE USE OR OTHER DEALINGS
 * IN THE SOFTWARE.
 *
 * Authors:
 *    Connor Abbott (cwabbott0@gmail.com)
 *
 */

#include "nir.h"
#include "nir_control_flow_private.h"
#include <assert.h>

nir_shader *
nir_shader_create(void *mem_ctx,
                  gl_shader_stage stage,
                  const nir_shader_compiler_options *options)
{
   nir_shader *shader = ralloc(mem_ctx, nir_shader);

   exec_list_make_empty(&shader->uniforms);
   exec_list_make_empty(&shader->inputs);
   exec_list_make_empty(&shader->outputs);
   exec_list_make_empty(&shader->shared);

   shader->options = options;
   memset(&shader->info, 0, sizeof(shader->info));

   exec_list_make_empty(&shader->functions);
   exec_list_make_empty(&shader->registers);
   exec_list_make_empty(&shader->globals);
   exec_list_make_empty(&shader->system_values);
   shader->reg_alloc = 0;

   shader->num_inputs = 0;
   shader->num_outputs = 0;
   shader->num_uniforms = 0;
   shader->num_shared = 0;

   shader->stage = stage;

   return shader;
}

static nir_register *
reg_create(void *mem_ctx, struct exec_list *list)
{
   nir_register *reg = ralloc(mem_ctx, nir_register);

   list_inithead(&reg->uses);
   list_inithead(&reg->defs);
   list_inithead(&reg->if_uses);

   reg->num_components = 0;
   reg->num_array_elems = 0;
   reg->is_packed = false;
   reg->name = NULL;

   exec_list_push_tail(list, &reg->node);

   return reg;
}

nir_register *
nir_global_reg_create(nir_shader *shader)
{
   nir_register *reg = reg_create(shader, &shader->registers);
   reg->index = shader->reg_alloc++;
   reg->is_global = true;

   return reg;
}

nir_register *
nir_local_reg_create(nir_function_impl *impl)
{
   nir_register *reg = reg_create(ralloc_parent(impl), &impl->registers);
   reg->index = impl->reg_alloc++;
   reg->is_global = false;

   return reg;
}

void
nir_reg_remove(nir_register *reg)
{
   exec_node_remove(&reg->node);
}

void
nir_shader_add_variable(nir_shader *shader, nir_variable *var)
{
   switch (var->data.mode) {
   case nir_var_all:
      assert(!"invalid mode");
      break;

   case nir_var_local:
      assert(!"nir_shader_add_variable cannot be used for local variables");
      break;

   case nir_var_param:
      assert(!"nir_shader_add_variable cannot be used for function parameters");
      break;

   case nir_var_global:
      exec_list_push_tail(&shader->globals, &var->node);
      break;

   case nir_var_shader_in:
      exec_list_push_tail(&shader->inputs, &var->node);
      break;

   case nir_var_shader_out:
      exec_list_push_tail(&shader->outputs, &var->node);
      break;

   case nir_var_uniform:
   case nir_var_shader_storage:
      exec_list_push_tail(&shader->uniforms, &var->node);
      break;

   case nir_var_shared:
      assert(shader->stage == MESA_SHADER_COMPUTE);
      exec_list_push_tail(&shader->shared, &var->node);
      break;

   case nir_var_system_value:
      exec_list_push_tail(&shader->system_values, &var->node);
      break;
   }
}

nir_variable *
nir_variable_create(nir_shader *shader, nir_variable_mode mode,
                    const struct glsl_type *type, const char *name)
{
   nir_variable *var = rzalloc(shader, nir_variable);
   var->name = ralloc_strdup(var, name);
   var->type = type;
   var->data.mode = mode;

   if ((mode == nir_var_shader_in && shader->stage != MESA_SHADER_VERTEX) ||
       (mode == nir_var_shader_out && shader->stage != MESA_SHADER_FRAGMENT))
      var->data.interpolation = INTERP_QUALIFIER_SMOOTH;

   if (mode == nir_var_shader_in || mode == nir_var_uniform)
      var->data.read_only = true;

   nir_shader_add_variable(shader, var);

   return var;
}

nir_variable *
nir_local_variable_create(nir_function_impl *impl,
                          const struct glsl_type *type, const char *name)
{
   nir_variable *var = rzalloc(impl->function->shader, nir_variable);
   var->name = ralloc_strdup(var, name);
   var->type = type;
   var->data.mode = nir_var_local;

   nir_function_impl_add_variable(impl, var);

   return var;
}

nir_function *
nir_function_create(nir_shader *shader, const char *name)
{
   nir_function *func = ralloc(shader, nir_function);

   exec_list_push_tail(&shader->functions, &func->node);

   func->name = ralloc_strdup(func, name);
   func->shader = shader;
   func->num_params = 0;
   func->params = NULL;
   func->return_type = glsl_void_type();
   func->impl = NULL;

   return func;
}

void nir_src_copy(nir_src *dest, const nir_src *src, void *mem_ctx)
{
   dest->is_ssa = src->is_ssa;
   if (src->is_ssa) {
      dest->ssa = src->ssa;
   } else {
      dest->reg.base_offset = src->reg.base_offset;
      dest->reg.reg = src->reg.reg;
      if (src->reg.indirect) {
         dest->reg.indirect = ralloc(mem_ctx, nir_src);
         nir_src_copy(dest->reg.indirect, src->reg.indirect, mem_ctx);
      } else {
         dest->reg.indirect = NULL;
      }
   }
}

void nir_dest_copy(nir_dest *dest, const nir_dest *src, nir_instr *instr)
{
   /* Copying an SSA definition makes no sense whatsoever. */
   assert(!src->is_ssa);

   dest->is_ssa = false;

   dest->reg.base_offset = src->reg.base_offset;
   dest->reg.reg = src->reg.reg;
   if (src->reg.indirect) {
      dest->reg.indirect = ralloc(instr, nir_src);
      nir_src_copy(dest->reg.indirect, src->reg.indirect, instr);
   } else {
      dest->reg.indirect = NULL;
   }
}

void
nir_alu_src_copy(nir_alu_src *dest, const nir_alu_src *src,
                 nir_alu_instr *instr)
{
   nir_src_copy(&dest->src, &src->src, &instr->instr);
   dest->abs = src->abs;
   dest->negate = src->negate;
   for (unsigned i = 0; i < 4; i++)
      dest->swizzle[i] = src->swizzle[i];
}

void
nir_alu_dest_copy(nir_alu_dest *dest, const nir_alu_dest *src,
                  nir_alu_instr *instr)
{
   nir_dest_copy(&dest->dest, &src->dest, &instr->instr);
   dest->write_mask = src->write_mask;
   dest->saturate = src->saturate;
}


static void
cf_init(nir_cf_node *node, nir_cf_node_type type)
{
   exec_node_init(&node->node);
   node->parent = NULL;
   node->type = type;
}

nir_function_impl *
nir_function_impl_create_bare(nir_shader *shader)
{
   nir_function_impl *impl = ralloc(shader, nir_function_impl);

   impl->function = NULL;

   cf_init(&impl->cf_node, nir_cf_node_function);

   exec_list_make_empty(&impl->body);
   exec_list_make_empty(&impl->registers);
   exec_list_make_empty(&impl->locals);
   impl->num_params = 0;
   impl->params = NULL;
   impl->return_var = NULL;
   impl->reg_alloc = 0;
   impl->ssa_alloc = 0;
   impl->valid_metadata = nir_metadata_none;

   /* create start & end blocks */
   nir_block *start_block = nir_block_create(shader);
   nir_block *end_block = nir_block_create(shader);
   start_block->cf_node.parent = &impl->cf_node;
   end_block->cf_node.parent = &impl->cf_node;
   impl->end_block = end_block;

   exec_list_push_tail(&impl->body, &start_block->cf_node.node);

   start_block->successors[0] = end_block;
   _mesa_set_add(end_block->predecessors, start_block);
   return impl;
}

nir_function_impl *
nir_function_impl_create(nir_function *function)
{
   assert(function->impl == NULL);

   nir_function_impl *impl = nir_function_impl_create_bare(function->shader);

   function->impl = impl;
   impl->function = function;

   impl->num_params = function->num_params;
   impl->params = ralloc_array(function->shader,
                               nir_variable *, impl->num_params);

   for (unsigned i = 0; i < impl->num_params; i++) {
      impl->params[i] = rzalloc(function->shader, nir_variable);
      impl->params[i]->type = function->params[i].type;
      impl->params[i]->data.mode = nir_var_param;
      impl->params[i]->data.location = i;
   }

   if (!glsl_type_is_void(function->return_type)) {
      impl->return_var = rzalloc(function->shader, nir_variable);
      impl->return_var->type = function->return_type;
      impl->return_var->data.mode = nir_var_param;
      impl->return_var->data.location = -1;
   }

   return impl;
}

nir_block *
nir_block_create(nir_shader *shader)
{
   nir_block *block = ralloc(shader, nir_block);

   cf_init(&block->cf_node, nir_cf_node_block);

   block->successors[0] = block->successors[1] = NULL;
   block->predecessors = _mesa_set_create(block, _mesa_hash_pointer,
                                          _mesa_key_pointer_equal);
   block->imm_dom = NULL;
   /* XXX maybe it would be worth it to defer allocation?  This
    * way it doesn't get allocated for shader ref's that never run
    * nir_calc_dominance?  For example, state-tracker creates an
    * initial IR, clones that, runs appropriate lowering pass, passes
    * to driver which does common lowering/opt, and then stores ref
    * which is later used to do state specific lowering and futher
    * opt.  Do any of the references not need dominance metadata?
    */
   block->dom_frontier = _mesa_set_create(block, _mesa_hash_pointer,
                                          _mesa_key_pointer_equal);

   exec_list_make_empty(&block->instr_list);

   return block;
}

static inline void
src_init(nir_src *src)
{
   src->is_ssa = false;
   src->reg.reg = NULL;
   src->reg.indirect = NULL;
   src->reg.base_offset = 0;
}

nir_if *
nir_if_create(nir_shader *shader)
{
   nir_if *if_stmt = ralloc(shader, nir_if);

   cf_init(&if_stmt->cf_node, nir_cf_node_if);
   src_init(&if_stmt->condition);

   nir_block *then = nir_block_create(shader);
   exec_list_make_empty(&if_stmt->then_list);
   exec_list_push_tail(&if_stmt->then_list, &then->cf_node.node);
   then->cf_node.parent = &if_stmt->cf_node;

   nir_block *else_stmt = nir_block_create(shader);
   exec_list_make_empty(&if_stmt->else_list);
   exec_list_push_tail(&if_stmt->else_list, &else_stmt->cf_node.node);
   else_stmt->cf_node.parent = &if_stmt->cf_node;

   return if_stmt;
}

nir_loop *
nir_loop_create(nir_shader *shader)
{
   nir_loop *loop = ralloc(shader, nir_loop);

   cf_init(&loop->cf_node, nir_cf_node_loop);

   nir_block *body = nir_block_create(shader);
   exec_list_make_empty(&loop->body);
   exec_list_push_tail(&loop->body, &body->cf_node.node);
   body->cf_node.parent = &loop->cf_node;

   body->successors[0] = body;
   _mesa_set_add(body->predecessors, body);

   return loop;
}

static void
instr_init(nir_instr *instr, nir_instr_type type)
{
   instr->type = type;
   instr->block = NULL;
   exec_node_init(&instr->node);
}

static void
dest_init(nir_dest *dest)
{
   dest->is_ssa = false;
   dest->reg.reg = NULL;
   dest->reg.indirect = NULL;
   dest->reg.base_offset = 0;
}

static void
alu_dest_init(nir_alu_dest *dest)
{
   dest_init(&dest->dest);
   dest->saturate = false;
   dest->write_mask = 0xf;
}

static void
alu_src_init(nir_alu_src *src)
{
   src_init(&src->src);
   src->abs = src->negate = false;
   src->swizzle[0] = 0;
   src->swizzle[1] = 1;
   src->swizzle[2] = 2;
   src->swizzle[3] = 3;
}

nir_alu_instr *
nir_alu_instr_create(nir_shader *shader, nir_op op)
{
   unsigned num_srcs = nir_op_infos[op].num_inputs;
   nir_alu_instr *instr =
      ralloc_size(shader,
                  sizeof(nir_alu_instr) + num_srcs * sizeof(nir_alu_src));

   instr_init(&instr->instr, nir_instr_type_alu);
   instr->op = op;
   alu_dest_init(&instr->dest);
   for (unsigned i = 0; i < num_srcs; i++)
      alu_src_init(&instr->src[i]);

   return instr;
}

nir_jump_instr *
nir_jump_instr_create(nir_shader *shader, nir_jump_type type)
{
   nir_jump_instr *instr = ralloc(shader, nir_jump_instr);
   instr_init(&instr->instr, nir_instr_type_jump);
   instr->type = type;
   return instr;
}

nir_load_const_instr *
nir_load_const_instr_create(nir_shader *shader, unsigned num_components)
{
   nir_load_const_instr *instr = ralloc(shader, nir_load_const_instr);
   instr_init(&instr->instr, nir_instr_type_load_const);

   nir_ssa_def_init(&instr->instr, &instr->def, num_components, NULL);

   return instr;
}

nir_intrinsic_instr *
nir_intrinsic_instr_create(nir_shader *shader, nir_intrinsic_op op)
{
   unsigned num_srcs = nir_intrinsic_infos[op].num_srcs;
   nir_intrinsic_instr *instr =
      ralloc_size(shader,
                  sizeof(nir_intrinsic_instr) + num_srcs * sizeof(nir_src));

   instr_init(&instr->instr, nir_instr_type_intrinsic);
   instr->intrinsic = op;

   if (nir_intrinsic_infos[op].has_dest)
      dest_init(&instr->dest);

   for (unsigned i = 0; i < num_srcs; i++)
      src_init(&instr->src[i]);

   return instr;
}

nir_call_instr *
nir_call_instr_create(nir_shader *shader, nir_function *callee)
{
   nir_call_instr *instr = ralloc(shader, nir_call_instr);
   instr_init(&instr->instr, nir_instr_type_call);

   instr->callee = callee;
   instr->num_params = callee->num_params;
   instr->params = ralloc_array(instr, nir_deref_var *, instr->num_params);
   instr->return_deref = NULL;

   return instr;
}

nir_tex_instr *
nir_tex_instr_create(nir_shader *shader, unsigned num_srcs)
{
   nir_tex_instr *instr = rzalloc(shader, nir_tex_instr);
   instr_init(&instr->instr, nir_instr_type_tex);

   dest_init(&instr->dest);

   instr->num_srcs = num_srcs;
   instr->src = ralloc_array(instr, nir_tex_src, num_srcs);
   for (unsigned i = 0; i < num_srcs; i++)
      src_init(&instr->src[i].src);

   instr->texture_index = 0;
   instr->texture_array_size = 0;
   instr->texture = NULL;
   instr->sampler_index = 0;
   instr->sampler = NULL;

   return instr;
}

nir_phi_instr *
nir_phi_instr_create(nir_shader *shader)
{
   nir_phi_instr *instr = ralloc(shader, nir_phi_instr);
   instr_init(&instr->instr, nir_instr_type_phi);

   dest_init(&instr->dest);
   exec_list_make_empty(&instr->srcs);
   return instr;
}

nir_parallel_copy_instr *
nir_parallel_copy_instr_create(nir_shader *shader)
{
   nir_parallel_copy_instr *instr = ralloc(shader, nir_parallel_copy_instr);
   instr_init(&instr->instr, nir_instr_type_parallel_copy);

   exec_list_make_empty(&instr->entries);

   return instr;
}

nir_ssa_undef_instr *
nir_ssa_undef_instr_create(nir_shader *shader, unsigned num_components)
{
   nir_ssa_undef_instr *instr = ralloc(shader, nir_ssa_undef_instr);
   instr_init(&instr->instr, nir_instr_type_ssa_undef);

   nir_ssa_def_init(&instr->instr, &instr->def, num_components, NULL);

   return instr;
}

nir_deref_var *
nir_deref_var_create(void *mem_ctx, nir_variable *var)
{
   nir_deref_var *deref = ralloc(mem_ctx, nir_deref_var);
   deref->deref.deref_type = nir_deref_type_var;
   deref->deref.child = NULL;
   deref->deref.type = var->type;
   deref->var = var;
   return deref;
}

nir_deref_array *
nir_deref_array_create(void *mem_ctx)
{
   nir_deref_array *deref = ralloc(mem_ctx, nir_deref_array);
   deref->deref.deref_type = nir_deref_type_array;
   deref->deref.child = NULL;
   deref->deref_array_type = nir_deref_array_type_direct;
   src_init(&deref->indirect);
   deref->base_offset = 0;
   return deref;
}

nir_deref_struct *
nir_deref_struct_create(void *mem_ctx, unsigned field_index)
{
   nir_deref_struct *deref = ralloc(mem_ctx, nir_deref_struct);
   deref->deref.deref_type = nir_deref_type_struct;
   deref->deref.child = NULL;
   deref->index = field_index;
   return deref;
}

static nir_deref_var *
copy_deref_var(void *mem_ctx, nir_deref_var *deref)
{
   nir_deref_var *ret = nir_deref_var_create(mem_ctx, deref->var);
   ret->deref.type = deref->deref.type;
   if (deref->deref.child)
      ret->deref.child = nir_copy_deref(ret, deref->deref.child);
   return ret;
}

static nir_deref_array *
copy_deref_array(void *mem_ctx, nir_deref_array *deref)
{
   nir_deref_array *ret = nir_deref_array_create(mem_ctx);
   ret->base_offset = deref->base_offset;
   ret->deref_array_type = deref->deref_array_type;
   if (deref->deref_array_type == nir_deref_array_type_indirect) {
      nir_src_copy(&ret->indirect, &deref->indirect, mem_ctx);
   }
   ret->deref.type = deref->deref.type;
   if (deref->deref.child)
      ret->deref.child = nir_copy_deref(ret, deref->deref.child);
   return ret;
}

static nir_deref_struct *
copy_deref_struct(void *mem_ctx, nir_deref_struct *deref)
{
   nir_deref_struct *ret = nir_deref_struct_create(mem_ctx, deref->index);
   ret->deref.type = deref->deref.type;
   if (deref->deref.child)
      ret->deref.child = nir_copy_deref(ret, deref->deref.child);
   return ret;
}

nir_deref *
nir_copy_deref(void *mem_ctx, nir_deref *deref)
{
   switch (deref->deref_type) {
   case nir_deref_type_var:
      return &copy_deref_var(mem_ctx, nir_deref_as_var(deref))->deref;
   case nir_deref_type_array:
      return &copy_deref_array(mem_ctx, nir_deref_as_array(deref))->deref;
   case nir_deref_type_struct:
      return &copy_deref_struct(mem_ctx, nir_deref_as_struct(deref))->deref;
   default:
      unreachable("Invalid dereference type");
   }

   return NULL;
}

/* Returns a load_const instruction that represents the constant
 * initializer for the given deref chain.  The caller is responsible for
 * ensuring that there actually is a constant initializer.
 */
nir_load_const_instr *
nir_deref_get_const_initializer_load(nir_shader *shader, nir_deref_var *deref)
{
   nir_constant *constant = deref->var->constant_initializer;
   assert(constant);

   const nir_deref *tail = &deref->deref;
   unsigned matrix_offset = 0;
   while (tail->child) {
      switch (tail->child->deref_type) {
      case nir_deref_type_array: {
         nir_deref_array *arr = nir_deref_as_array(tail->child);
         assert(arr->deref_array_type == nir_deref_array_type_direct);
         if (glsl_type_is_matrix(tail->type)) {
            assert(arr->deref.child == NULL);
            matrix_offset = arr->base_offset;
         } else {
            constant = constant->elements[arr->base_offset];
         }
         break;
      }

      case nir_deref_type_struct: {
         constant = constant->elements[nir_deref_as_struct(tail->child)->index];
         break;
      }

      default:
         unreachable("Invalid deref child type");
      }

      tail = tail->child;
   }

   nir_load_const_instr *load =
      nir_load_const_instr_create(shader, glsl_get_vector_elements(tail->type));

   matrix_offset *= load->def.num_components;
   for (unsigned i = 0; i < load->def.num_components; i++) {
      switch (glsl_get_base_type(tail->type)) {
      case GLSL_TYPE_FLOAT:
      case GLSL_TYPE_INT:
      case GLSL_TYPE_UINT:
         load->value.u[i] = constant->value.u[matrix_offset + i];
         break;
      case GLSL_TYPE_BOOL:
         load->value.u[i] = constant->value.b[matrix_offset + i] ?
                             NIR_TRUE : NIR_FALSE;
         break;
      default:
         unreachable("Invalid immediate type");
      }
   }

   return load;
}

nir_function_impl *
nir_cf_node_get_function(nir_cf_node *node)
{
   while (node->type != nir_cf_node_function) {
      node = node->parent;
   }

   return nir_cf_node_as_function(node);
}

/* Reduces a cursor by trying to convert everything to after and trying to
 * go up to block granularity when possible.
 */
static nir_cursor
reduce_cursor(nir_cursor cursor)
{
   switch (cursor.option) {
   case nir_cursor_before_block:
      if (exec_list_is_empty(&cursor.block->instr_list)) {
         /* Empty block.  After is as good as before. */
         cursor.option = nir_cursor_after_block;
      } else {
         /* Try to switch to after the previous block if there is one.
          * (This isn't likely, but it can happen.)
          */
         nir_cf_node *prev_node = nir_cf_node_prev(&cursor.block->cf_node);
         if (prev_node && prev_node->type == nir_cf_node_block) {
            cursor.block = nir_cf_node_as_block(prev_node);
            cursor.option = nir_cursor_after_block;
         }
      }
      return cursor;

   case nir_cursor_after_block:
      return cursor;

   case nir_cursor_before_instr: {
      nir_instr *prev_instr = nir_instr_prev(cursor.instr);
      if (prev_instr) {
         /* Before this instruction is after the previous */
         cursor.instr = prev_instr;
         cursor.option = nir_cursor_after_instr;
      } else {
         /* No previous instruction.  Switch to before block */
         cursor.block = cursor.instr->block;
         cursor.option = nir_cursor_before_block;
      }
      return reduce_cursor(cursor);
   }

   case nir_cursor_after_instr:
      if (nir_instr_next(cursor.instr) == NULL) {
         /* This is the last instruction, switch to after block */
         cursor.option = nir_cursor_after_block;
         cursor.block = cursor.instr->block;
      }
      return cursor;

   default:
      unreachable("Inavlid cursor option");
   }
}

bool
nir_cursors_equal(nir_cursor a, nir_cursor b)
{
   /* Reduced cursors should be unique */
   a = reduce_cursor(a);
   b = reduce_cursor(b);

   return a.block == b.block && a.option == b.option;
}

static bool
add_use_cb(nir_src *src, void *state)
{
   nir_instr *instr = state;

   src->parent_instr = instr;
   list_addtail(&src->use_link,
                src->is_ssa ? &src->ssa->uses : &src->reg.reg->uses);

   return true;
}

static bool
add_ssa_def_cb(nir_ssa_def *def, void *state)
{
   nir_instr *instr = state;

   if (instr->block && def->index == UINT_MAX) {
      nir_function_impl *impl =
         nir_cf_node_get_function(&instr->block->cf_node);

      def->index = impl->ssa_alloc++;
   }

   return true;
}

static bool
add_reg_def_cb(nir_dest *dest, void *state)
{
   nir_instr *instr = state;

   if (!dest->is_ssa) {
      dest->reg.parent_instr = instr;
      list_addtail(&dest->reg.def_link, &dest->reg.reg->defs);
   }

   return true;
}

static void
add_defs_uses(nir_instr *instr)
{
   nir_foreach_src(instr, add_use_cb, instr);
   nir_foreach_dest(instr, add_reg_def_cb, instr);
   nir_foreach_ssa_def(instr, add_ssa_def_cb, instr);
}

void
nir_instr_insert(nir_cursor cursor, nir_instr *instr)
{
   switch (cursor.option) {
   case nir_cursor_before_block:
      /* Only allow inserting jumps into empty blocks. */
      if (instr->type == nir_instr_type_jump)
         assert(exec_list_is_empty(&cursor.block->instr_list));

      instr->block = cursor.block;
      add_defs_uses(instr);
      exec_list_push_head(&cursor.block->instr_list, &instr->node);
      break;
   case nir_cursor_after_block: {
      /* Inserting instructions after a jump is illegal. */
      nir_instr *last = nir_block_last_instr(cursor.block);
      assert(last == NULL || last->type != nir_instr_type_jump);
      (void) last;

      instr->block = cursor.block;
      add_defs_uses(instr);
      exec_list_push_tail(&cursor.block->instr_list, &instr->node);
      break;
   }
   case nir_cursor_before_instr:
      assert(instr->type != nir_instr_type_jump);
      instr->block = cursor.instr->block;
      add_defs_uses(instr);
      exec_node_insert_node_before(&cursor.instr->node, &instr->node);
      break;
   case nir_cursor_after_instr:
      /* Inserting instructions after a jump is illegal. */
      assert(cursor.instr->type != nir_instr_type_jump);

      /* Only allow inserting jumps at the end of the block. */
      if (instr->type == nir_instr_type_jump)
         assert(cursor.instr == nir_block_last_instr(cursor.instr->block));

      instr->block = cursor.instr->block;
      add_defs_uses(instr);
      exec_node_insert_after(&cursor.instr->node, &instr->node);
      break;
   }

   if (instr->type == nir_instr_type_jump)
      nir_handle_add_jump(instr->block);
}

static bool
src_is_valid(const nir_src *src)
{
   return src->is_ssa ? (src->ssa != NULL) : (src->reg.reg != NULL);
}

static bool
remove_use_cb(nir_src *src, void *state)
{
   if (src_is_valid(src))
      list_del(&src->use_link);

   return true;
}

static bool
remove_def_cb(nir_dest *dest, void *state)
{
   if (!dest->is_ssa)
      list_del(&dest->reg.def_link);

   return true;
}

static void
remove_defs_uses(nir_instr *instr)
{
   nir_foreach_dest(instr, remove_def_cb, instr);
   nir_foreach_src(instr, remove_use_cb, instr);
}

void nir_instr_remove(nir_instr *instr)
{
   remove_defs_uses(instr);
   exec_node_remove(&instr->node);

   if (instr->type == nir_instr_type_jump) {
      nir_jump_instr *jump_instr = nir_instr_as_jump(instr);
      nir_handle_remove_jump(instr->block, jump_instr->type);
   }
}

/*@}*/

void
nir_index_local_regs(nir_function_impl *impl)
{
   unsigned index = 0;
   foreach_list_typed(nir_register, reg, node, &impl->registers) {
      reg->index = index++;
   }
   impl->reg_alloc = index;
}

void
nir_index_global_regs(nir_shader *shader)
{
   unsigned index = 0;
   foreach_list_typed(nir_register, reg, node, &shader->registers) {
      reg->index = index++;
   }
   shader->reg_alloc = index;
}

static bool
visit_alu_dest(nir_alu_instr *instr, nir_foreach_dest_cb cb, void *state)
{
   return cb(&instr->dest.dest, state);
}

static bool
visit_intrinsic_dest(nir_intrinsic_instr *instr, nir_foreach_dest_cb cb,
                     void *state)
{
   if (nir_intrinsic_infos[instr->intrinsic].has_dest)
      return cb(&instr->dest, state);

   return true;
}

static bool
visit_texture_dest(nir_tex_instr *instr, nir_foreach_dest_cb cb,
                   void *state)
{
   return cb(&instr->dest, state);
}

static bool
visit_phi_dest(nir_phi_instr *instr, nir_foreach_dest_cb cb, void *state)
{
   return cb(&instr->dest, state);
}

static bool
visit_parallel_copy_dest(nir_parallel_copy_instr *instr,
                         nir_foreach_dest_cb cb, void *state)
{
   nir_foreach_parallel_copy_entry(instr, entry) {
      if (!cb(&entry->dest, state))
         return false;
   }

   return true;
}

bool
nir_foreach_dest(nir_instr *instr, nir_foreach_dest_cb cb, void *state)
{
   switch (instr->type) {
   case nir_instr_type_alu:
      return visit_alu_dest(nir_instr_as_alu(instr), cb, state);
   case nir_instr_type_intrinsic:
      return visit_intrinsic_dest(nir_instr_as_intrinsic(instr), cb, state);
   case nir_instr_type_tex:
      return visit_texture_dest(nir_instr_as_tex(instr), cb, state);
   case nir_instr_type_phi:
      return visit_phi_dest(nir_instr_as_phi(instr), cb, state);
   case nir_instr_type_parallel_copy:
      return visit_parallel_copy_dest(nir_instr_as_parallel_copy(instr),
                                      cb, state);

   case nir_instr_type_load_const:
   case nir_instr_type_ssa_undef:
   case nir_instr_type_call:
   case nir_instr_type_jump:
      break;

   default:
      unreachable("Invalid instruction type");
      break;
   }

   return true;
}

struct foreach_ssa_def_state {
   nir_foreach_ssa_def_cb cb;
   void *client_state;
};

static inline bool
nir_ssa_def_visitor(nir_dest *dest, void *void_state)
{
   struct foreach_ssa_def_state *state = void_state;

   if (dest->is_ssa)
      return state->cb(&dest->ssa, state->client_state);
   else
      return true;
}

bool
nir_foreach_ssa_def(nir_instr *instr, nir_foreach_ssa_def_cb cb, void *state)
{
   switch (instr->type) {
   case nir_instr_type_alu:
   case nir_instr_type_tex:
   case nir_instr_type_intrinsic:
   case nir_instr_type_phi:
   case nir_instr_type_parallel_copy: {
      struct foreach_ssa_def_state foreach_state = {cb, state};
      return nir_foreach_dest(instr, nir_ssa_def_visitor, &foreach_state);
   }

   case nir_instr_type_load_const:
      return cb(&nir_instr_as_load_const(instr)->def, state);
   case nir_instr_type_ssa_undef:
      return cb(&nir_instr_as_ssa_undef(instr)->def, state);
   case nir_instr_type_call:
   case nir_instr_type_jump:
      return true;
   default:
      unreachable("Invalid instruction type");
   }
}

static bool
visit_src(nir_src *src, nir_foreach_src_cb cb, void *state)
{
   if (!cb(src, state))
      return false;
   if (!src->is_ssa && src->reg.indirect)
      return cb(src->reg.indirect, state);
   return true;
}

static bool
visit_deref_array_src(nir_deref_array *deref, nir_foreach_src_cb cb,
                      void *state)
{
   if (deref->deref_array_type == nir_deref_array_type_indirect)
      return visit_src(&deref->indirect, cb, state);
   return true;
}

static bool
visit_deref_src(nir_deref_var *deref, nir_foreach_src_cb cb, void *state)
{
   nir_deref *cur = &deref->deref;
   while (cur != NULL) {
      if (cur->deref_type == nir_deref_type_array) {
         if (!visit_deref_array_src(nir_deref_as_array(cur), cb, state))
            return false;
      }

      cur = cur->child;
   }

   return true;
}

static bool
visit_alu_src(nir_alu_instr *instr, nir_foreach_src_cb cb, void *state)
{
   for (unsigned i = 0; i < nir_op_infos[instr->op].num_inputs; i++)
      if (!visit_src(&instr->src[i].src, cb, state))
         return false;

   return true;
}

static bool
visit_tex_src(nir_tex_instr *instr, nir_foreach_src_cb cb, void *state)
{
   for (unsigned i = 0; i < instr->num_srcs; i++) {
      if (!visit_src(&instr->src[i].src, cb, state))
         return false;
   }

   if (instr->texture != NULL) {
      if (!visit_deref_src(instr->texture, cb, state))
         return false;
   }

<<<<<<< HEAD
   if (instr->texture != NULL)
      if (!visit_deref_src(instr->texture, cb, state))
         return false;

   if (instr->sampler != NULL)
=======
   if (instr->sampler != NULL) {
>>>>>>> d03e5d52
      if (!visit_deref_src(instr->sampler, cb, state))
         return false;
   }

   return true;
}

static bool
visit_intrinsic_src(nir_intrinsic_instr *instr, nir_foreach_src_cb cb,
                    void *state)
{
   unsigned num_srcs = nir_intrinsic_infos[instr->intrinsic].num_srcs;
   for (unsigned i = 0; i < num_srcs; i++) {
      if (!visit_src(&instr->src[i], cb, state))
         return false;
   }

   unsigned num_vars =
      nir_intrinsic_infos[instr->intrinsic].num_variables;
   for (unsigned i = 0; i < num_vars; i++) {
      if (!visit_deref_src(instr->variables[i], cb, state))
         return false;
   }

   return true;
}

static bool
visit_call_src(nir_call_instr *instr, nir_foreach_src_cb cb, void *state)
{
   return true;
}

static bool
visit_load_const_src(nir_load_const_instr *instr, nir_foreach_src_cb cb,
                     void *state)
{
   return true;
}

static bool
visit_phi_src(nir_phi_instr *instr, nir_foreach_src_cb cb, void *state)
{
   nir_foreach_phi_src(instr, src) {
      if (!visit_src(&src->src, cb, state))
         return false;
   }

   return true;
}

static bool
visit_parallel_copy_src(nir_parallel_copy_instr *instr,
                        nir_foreach_src_cb cb, void *state)
{
   nir_foreach_parallel_copy_entry(instr, entry) {
      if (!visit_src(&entry->src, cb, state))
         return false;
   }

   return true;
}

typedef struct {
   void *state;
   nir_foreach_src_cb cb;
} visit_dest_indirect_state;

static bool
visit_dest_indirect(nir_dest *dest, void *_state)
{
   visit_dest_indirect_state *state = (visit_dest_indirect_state *) _state;

   if (!dest->is_ssa && dest->reg.indirect)
      return state->cb(dest->reg.indirect, state->state);

   return true;
}

bool
nir_foreach_src(nir_instr *instr, nir_foreach_src_cb cb, void *state)
{
   switch (instr->type) {
   case nir_instr_type_alu:
      if (!visit_alu_src(nir_instr_as_alu(instr), cb, state))
         return false;
      break;
   case nir_instr_type_intrinsic:
      if (!visit_intrinsic_src(nir_instr_as_intrinsic(instr), cb, state))
         return false;
      break;
   case nir_instr_type_tex:
      if (!visit_tex_src(nir_instr_as_tex(instr), cb, state))
         return false;
      break;
   case nir_instr_type_call:
      if (!visit_call_src(nir_instr_as_call(instr), cb, state))
         return false;
      break;
   case nir_instr_type_load_const:
      if (!visit_load_const_src(nir_instr_as_load_const(instr), cb, state))
         return false;
      break;
   case nir_instr_type_phi:
      if (!visit_phi_src(nir_instr_as_phi(instr), cb, state))
         return false;
      break;
   case nir_instr_type_parallel_copy:
      if (!visit_parallel_copy_src(nir_instr_as_parallel_copy(instr),
                                   cb, state))
         return false;
      break;
   case nir_instr_type_jump:
   case nir_instr_type_ssa_undef:
      return true;

   default:
      unreachable("Invalid instruction type");
      break;
   }

   visit_dest_indirect_state dest_state;
   dest_state.state = state;
   dest_state.cb = cb;
   return nir_foreach_dest(instr, visit_dest_indirect, &dest_state);
}

nir_const_value *
nir_src_as_const_value(nir_src src)
{
   if (!src.is_ssa)
      return NULL;

   if (src.ssa->parent_instr->type != nir_instr_type_load_const)
      return NULL;

   nir_load_const_instr *load = nir_instr_as_load_const(src.ssa->parent_instr);

   return &load->value;
}

/**
 * Returns true if the source is known to be dynamically uniform. Otherwise it
 * returns false which means it may or may not be dynamically uniform but it
 * can't be determined.
 */
bool
nir_src_is_dynamically_uniform(nir_src src)
{
   if (!src.is_ssa)
      return false;

   /* Constants are trivially dynamically uniform */
   if (src.ssa->parent_instr->type == nir_instr_type_load_const)
      return true;

   /* As are uniform variables */
   if (src.ssa->parent_instr->type == nir_instr_type_intrinsic) {
      nir_intrinsic_instr *intr = nir_instr_as_intrinsic(src.ssa->parent_instr);

      if (intr->intrinsic == nir_intrinsic_load_uniform)
         return true;
   }

   /* XXX: this could have many more tests, such as when a sampler function is
    * called with dynamically uniform arguments.
    */
   return false;
}

static void
src_remove_all_uses(nir_src *src)
{
   for (; src; src = src->is_ssa ? NULL : src->reg.indirect) {
      if (!src_is_valid(src))
         continue;

      list_del(&src->use_link);
   }
}

static void
src_add_all_uses(nir_src *src, nir_instr *parent_instr, nir_if *parent_if)
{
   for (; src; src = src->is_ssa ? NULL : src->reg.indirect) {
      if (!src_is_valid(src))
         continue;

      if (parent_instr) {
         src->parent_instr = parent_instr;
         if (src->is_ssa)
            list_addtail(&src->use_link, &src->ssa->uses);
         else
            list_addtail(&src->use_link, &src->reg.reg->uses);
      } else {
         assert(parent_if);
         src->parent_if = parent_if;
         if (src->is_ssa)
            list_addtail(&src->use_link, &src->ssa->if_uses);
         else
            list_addtail(&src->use_link, &src->reg.reg->if_uses);
      }
   }
}

void
nir_instr_rewrite_src(nir_instr *instr, nir_src *src, nir_src new_src)
{
   assert(!src_is_valid(src) || src->parent_instr == instr);

   src_remove_all_uses(src);
   *src = new_src;
   src_add_all_uses(src, instr, NULL);
}

void
nir_instr_move_src(nir_instr *dest_instr, nir_src *dest, nir_src *src)
{
   assert(!src_is_valid(dest) || dest->parent_instr == dest_instr);

   src_remove_all_uses(dest);
   src_remove_all_uses(src);
   *dest = *src;
   *src = NIR_SRC_INIT;
   src_add_all_uses(dest, dest_instr, NULL);
}

void
nir_if_rewrite_condition(nir_if *if_stmt, nir_src new_src)
{
   nir_src *src = &if_stmt->condition;
   assert(!src_is_valid(src) || src->parent_if == if_stmt);

   src_remove_all_uses(src);
   *src = new_src;
   src_add_all_uses(src, NULL, if_stmt);
}

void
nir_instr_rewrite_dest(nir_instr *instr, nir_dest *dest, nir_dest new_dest)
{
   if (dest->is_ssa) {
      /* We can only overwrite an SSA destination if it has no uses. */
      assert(list_empty(&dest->ssa.uses) && list_empty(&dest->ssa.if_uses));
   } else {
      list_del(&dest->reg.def_link);
      if (dest->reg.indirect)
         src_remove_all_uses(dest->reg.indirect);
   }

   /* We can't re-write with an SSA def */
   assert(!new_dest.is_ssa);

   nir_dest_copy(dest, &new_dest, instr);

   dest->reg.parent_instr = instr;
   list_addtail(&dest->reg.def_link, &new_dest.reg.reg->defs);

   if (dest->reg.indirect)
      src_add_all_uses(dest->reg.indirect, instr, NULL);
}

void
nir_ssa_def_init(nir_instr *instr, nir_ssa_def *def,
                 unsigned num_components, const char *name)
{
   def->name = name;
   def->parent_instr = instr;
   list_inithead(&def->uses);
   list_inithead(&def->if_uses);
   def->num_components = num_components;

   if (instr->block) {
      nir_function_impl *impl =
         nir_cf_node_get_function(&instr->block->cf_node);

      def->index = impl->ssa_alloc++;
   } else {
      def->index = UINT_MAX;
   }
}

void
nir_ssa_dest_init(nir_instr *instr, nir_dest *dest,
                 unsigned num_components, const char *name)
{
   dest->is_ssa = true;
   nir_ssa_def_init(instr, &dest->ssa, num_components, name);
}

void
nir_ssa_def_rewrite_uses(nir_ssa_def *def, nir_src new_src)
{
   assert(!new_src.is_ssa || def != new_src.ssa);

   nir_foreach_use_safe(def, use_src)
      nir_instr_rewrite_src(use_src->parent_instr, use_src, new_src);

   nir_foreach_if_use_safe(def, use_src)
      nir_if_rewrite_condition(use_src->parent_if, new_src);
}

static bool
is_instr_between(nir_instr *start, nir_instr *end, nir_instr *between)
{
   assert(start->block == end->block);

   if (between->block != start->block)
      return false;

   /* Search backwards looking for "between" */
   while (start != end) {
      if (between == end)
         return true;

      end = nir_instr_prev(end);
      assert(end);
   }

   return false;
}

/* Replaces all uses of the given SSA def with the given source but only if
 * the use comes after the after_me instruction.  This can be useful if you
 * are emitting code to fix up the result of some instruction: you can freely
 * use the result in that code and then call rewrite_uses_after and pass the
 * last fixup instruction as after_me and it will replace all of the uses you
 * want without touching the fixup code.
 *
 * This function assumes that after_me is in the same block as
 * def->parent_instr and that after_me comes after def->parent_instr.
 */
void
nir_ssa_def_rewrite_uses_after(nir_ssa_def *def, nir_src new_src,
                               nir_instr *after_me)
{
   assert(!new_src.is_ssa || def != new_src.ssa);

   nir_foreach_use_safe(def, use_src) {
      assert(use_src->parent_instr != def->parent_instr);
      /* Since def already dominates all of its uses, the only way a use can
       * not be dominated by after_me is if it is between def and after_me in
       * the instruction list.
       */
      if (!is_instr_between(def->parent_instr, after_me, use_src->parent_instr))
         nir_instr_rewrite_src(use_src->parent_instr, use_src, new_src);
   }

   nir_foreach_if_use_safe(def, use_src)
      nir_if_rewrite_condition(use_src->parent_if, new_src);
}

static bool foreach_cf_node(nir_cf_node *node, nir_foreach_block_cb cb,
                            bool reverse, void *state);

static inline bool
foreach_if(nir_if *if_stmt, nir_foreach_block_cb cb, bool reverse, void *state)
{
   if (reverse) {
      foreach_list_typed_reverse_safe(nir_cf_node, node, node,
                                      &if_stmt->else_list) {
         if (!foreach_cf_node(node, cb, reverse, state))
            return false;
      }

      foreach_list_typed_reverse_safe(nir_cf_node, node, node,
                                      &if_stmt->then_list) {
         if (!foreach_cf_node(node, cb, reverse, state))
            return false;
      }
   } else {
      foreach_list_typed_safe(nir_cf_node, node, node, &if_stmt->then_list) {
         if (!foreach_cf_node(node, cb, reverse, state))
            return false;
      }

      foreach_list_typed_safe(nir_cf_node, node, node, &if_stmt->else_list) {
         if (!foreach_cf_node(node, cb, reverse, state))
            return false;
      }
   }

   return true;
}

static inline bool
foreach_loop(nir_loop *loop, nir_foreach_block_cb cb, bool reverse, void *state)
{
   if (reverse) {
      foreach_list_typed_reverse_safe(nir_cf_node, node, node, &loop->body) {
         if (!foreach_cf_node(node, cb, reverse, state))
            return false;
      }
   } else {
      foreach_list_typed_safe(nir_cf_node, node, node, &loop->body) {
         if (!foreach_cf_node(node, cb, reverse, state))
            return false;
      }
   }

   return true;
}

static bool
foreach_cf_node(nir_cf_node *node, nir_foreach_block_cb cb,
                bool reverse, void *state)
{
   switch (node->type) {
   case nir_cf_node_block:
      return cb(nir_cf_node_as_block(node), state);
   case nir_cf_node_if:
      return foreach_if(nir_cf_node_as_if(node), cb, reverse, state);
   case nir_cf_node_loop:
      return foreach_loop(nir_cf_node_as_loop(node), cb, reverse, state);
      break;

   default:
      unreachable("Invalid CFG node type");
      break;
   }

   return false;
}

bool
nir_foreach_block_in_cf_node(nir_cf_node *node, nir_foreach_block_cb cb,
                             void *state)
{
   return foreach_cf_node(node, cb, false, state);
}

bool
nir_foreach_block(nir_function_impl *impl, nir_foreach_block_cb cb, void *state)
{
   foreach_list_typed_safe(nir_cf_node, node, node, &impl->body) {
      if (!foreach_cf_node(node, cb, false, state))
         return false;
   }

   return cb(impl->end_block, state);
}

bool
nir_foreach_block_reverse(nir_function_impl *impl, nir_foreach_block_cb cb,
                          void *state)
{
   if (!cb(impl->end_block, state))
      return false;

   foreach_list_typed_reverse_safe(nir_cf_node, node, node, &impl->body) {
      if (!foreach_cf_node(node, cb, true, state))
         return false;
   }

   return true;
}

nir_if *
nir_block_get_following_if(nir_block *block)
{
   if (exec_node_is_tail_sentinel(&block->cf_node.node))
      return NULL;

   if (nir_cf_node_is_last(&block->cf_node))
      return NULL;

   nir_cf_node *next_node = nir_cf_node_next(&block->cf_node);

   if (next_node->type != nir_cf_node_if)
      return NULL;

   return nir_cf_node_as_if(next_node);
}

nir_loop *
nir_block_get_following_loop(nir_block *block)
{
   if (exec_node_is_tail_sentinel(&block->cf_node.node))
      return NULL;

   if (nir_cf_node_is_last(&block->cf_node))
      return NULL;

   nir_cf_node *next_node = nir_cf_node_next(&block->cf_node);

   if (next_node->type != nir_cf_node_loop)
      return NULL;

   return nir_cf_node_as_loop(next_node);
}
static bool
index_block(nir_block *block, void *state)
{
   unsigned *index = state;
   block->index = (*index)++;
   return true;
}

void
nir_index_blocks(nir_function_impl *impl)
{
   unsigned index = 0;

   if (impl->valid_metadata & nir_metadata_block_index)
      return;

   nir_foreach_block(impl, index_block, &index);

   impl->num_blocks = index;
}

static bool
index_ssa_def_cb(nir_ssa_def *def, void *state)
{
   unsigned *index = (unsigned *) state;
   def->index = (*index)++;

   return true;
}

static bool
index_ssa_block(nir_block *block, void *state)
{
   nir_foreach_instr(block, instr)
      nir_foreach_ssa_def(instr, index_ssa_def_cb, state);

   return true;
}

/**
 * The indices are applied top-to-bottom which has the very nice property
 * that, if A dominates B, then A->index <= B->index.
 */
void
nir_index_ssa_defs(nir_function_impl *impl)
{
   unsigned index = 0;
   nir_foreach_block(impl, index_ssa_block, &index);
   impl->ssa_alloc = index;
}

static bool
index_instrs_block(nir_block *block, void *state)
{
   unsigned *index = state;
   nir_foreach_instr(block, instr)
      instr->index = (*index)++;

   return true;
}

/**
 * The indices are applied top-to-bottom which has the very nice property
 * that, if A dominates B, then A->index <= B->index.
 */
unsigned
nir_index_instrs(nir_function_impl *impl)
{
   unsigned index = 0;
   nir_foreach_block(impl, index_instrs_block, &index);
   return index;
}

nir_intrinsic_op
nir_intrinsic_from_system_value(gl_system_value val)
{
   switch (val) {
   case SYSTEM_VALUE_VERTEX_ID:
      return nir_intrinsic_load_vertex_id;
   case SYSTEM_VALUE_INSTANCE_ID:
      return nir_intrinsic_load_instance_id;
   case SYSTEM_VALUE_DRAW_ID:
      return nir_intrinsic_load_draw_id;
   case SYSTEM_VALUE_BASE_INSTANCE:
      return nir_intrinsic_load_base_instance;
   case SYSTEM_VALUE_VERTEX_ID_ZERO_BASE:
      return nir_intrinsic_load_vertex_id_zero_base;
   case SYSTEM_VALUE_BASE_VERTEX:
      return nir_intrinsic_load_base_vertex;
   case SYSTEM_VALUE_INVOCATION_ID:
      return nir_intrinsic_load_invocation_id;
   case SYSTEM_VALUE_FRONT_FACE:
      return nir_intrinsic_load_front_face;
   case SYSTEM_VALUE_SAMPLE_ID:
      return nir_intrinsic_load_sample_id;
   case SYSTEM_VALUE_SAMPLE_POS:
      return nir_intrinsic_load_sample_pos;
   case SYSTEM_VALUE_SAMPLE_MASK_IN:
      return nir_intrinsic_load_sample_mask_in;
   case SYSTEM_VALUE_LOCAL_INVOCATION_ID:
      return nir_intrinsic_load_local_invocation_id;
   case SYSTEM_VALUE_WORK_GROUP_ID:
      return nir_intrinsic_load_work_group_id;
   case SYSTEM_VALUE_NUM_WORK_GROUPS:
      return nir_intrinsic_load_num_work_groups;
   case SYSTEM_VALUE_PRIMITIVE_ID:
      return nir_intrinsic_load_primitive_id;
   case SYSTEM_VALUE_TESS_COORD:
      return nir_intrinsic_load_tess_coord;
   case SYSTEM_VALUE_TESS_LEVEL_OUTER:
      return nir_intrinsic_load_tess_level_outer;
   case SYSTEM_VALUE_TESS_LEVEL_INNER:
      return nir_intrinsic_load_tess_level_inner;
   case SYSTEM_VALUE_VERTICES_IN:
      return nir_intrinsic_load_patch_vertices_in;
   case SYSTEM_VALUE_HELPER_INVOCATION:
      return nir_intrinsic_load_helper_invocation;
   default:
      unreachable("system value does not directly correspond to intrinsic");
   }
}

gl_system_value
nir_system_value_from_intrinsic(nir_intrinsic_op intrin)
{
   switch (intrin) {
   case nir_intrinsic_load_vertex_id:
      return SYSTEM_VALUE_VERTEX_ID;
   case nir_intrinsic_load_instance_id:
      return SYSTEM_VALUE_INSTANCE_ID;
   case nir_intrinsic_load_draw_id:
      return SYSTEM_VALUE_DRAW_ID;
   case nir_intrinsic_load_base_instance:
      return SYSTEM_VALUE_BASE_INSTANCE;
   case nir_intrinsic_load_vertex_id_zero_base:
      return SYSTEM_VALUE_VERTEX_ID_ZERO_BASE;
   case nir_intrinsic_load_base_vertex:
      return SYSTEM_VALUE_BASE_VERTEX;
   case nir_intrinsic_load_invocation_id:
      return SYSTEM_VALUE_INVOCATION_ID;
   case nir_intrinsic_load_front_face:
      return SYSTEM_VALUE_FRONT_FACE;
   case nir_intrinsic_load_sample_id:
      return SYSTEM_VALUE_SAMPLE_ID;
   case nir_intrinsic_load_sample_pos:
      return SYSTEM_VALUE_SAMPLE_POS;
   case nir_intrinsic_load_sample_mask_in:
      return SYSTEM_VALUE_SAMPLE_MASK_IN;
   case nir_intrinsic_load_local_invocation_id:
      return SYSTEM_VALUE_LOCAL_INVOCATION_ID;
   case nir_intrinsic_load_num_work_groups:
      return SYSTEM_VALUE_NUM_WORK_GROUPS;
   case nir_intrinsic_load_work_group_id:
      return SYSTEM_VALUE_WORK_GROUP_ID;
   case nir_intrinsic_load_primitive_id:
      return SYSTEM_VALUE_PRIMITIVE_ID;
   case nir_intrinsic_load_tess_coord:
      return SYSTEM_VALUE_TESS_COORD;
   case nir_intrinsic_load_tess_level_outer:
      return SYSTEM_VALUE_TESS_LEVEL_OUTER;
   case nir_intrinsic_load_tess_level_inner:
      return SYSTEM_VALUE_TESS_LEVEL_INNER;
   case nir_intrinsic_load_patch_vertices_in:
      return SYSTEM_VALUE_VERTICES_IN;
   case nir_intrinsic_load_helper_invocation:
      return SYSTEM_VALUE_HELPER_INVOCATION;
   default:
      unreachable("intrinsic doesn't produce a system value");
   }
}<|MERGE_RESOLUTION|>--- conflicted
+++ resolved
@@ -1114,15 +1114,7 @@
          return false;
    }
 
-<<<<<<< HEAD
-   if (instr->texture != NULL)
-      if (!visit_deref_src(instr->texture, cb, state))
-         return false;
-
-   if (instr->sampler != NULL)
-=======
    if (instr->sampler != NULL) {
->>>>>>> d03e5d52
       if (!visit_deref_src(instr->sampler, cb, state))
          return false;
    }
