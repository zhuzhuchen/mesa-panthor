--- conflicted
+++ resolved
@@ -104,10 +104,6 @@
       _mesa_free(strb->data);
 
       assert(strb->format != PIPE_FORMAT_NONE);
-<<<<<<< HEAD
-      util_format_get_block(strb->format, &block);
-=======
->>>>>>> 294bd53d
       
       strb->stride = pf_get_stride(strb->format, width);
       size = pf_get_2d_size(strb->format, strb->stride, height);
@@ -130,10 +126,6 @@
       memset(&template, 0, sizeof(template));
       template.target = PIPE_TEXTURE_2D;
       template.format = format;
-<<<<<<< HEAD
-      util_format_get_block(format, &template.block);
-=======
->>>>>>> 294bd53d
       template.width0 = width;
       template.height0 = height;
       template.depth0 = 1;
