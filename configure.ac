--- conflicted
+++ resolved
@@ -1408,11 +1408,7 @@
 AC_ARG_WITH([gallium-drivers],
     [AS_HELP_STRING([--with-gallium-drivers@<:@=DIRS...@:>@],
         [comma delimited Gallium drivers list, e.g.
-<<<<<<< HEAD
-        "i915,nouveau,r300,r600,radeonsi,freedreno,kmsro,svga,swrast,swr,tegra,v3d,vc4,virgl,etnaviv,imx"
-=======
         "i915,nouveau,r300,r600,radeonsi,freedreno,kmsro,svga,swrast,swr,tegra,v3d,vc4,virgl,etnaviv"
->>>>>>> 932ed9c0
         @<:@default=r300,r600,svga,swrast@:>@])],
     [with_gallium_drivers="$withval"],
     [with_gallium_drivers="$GALLIUM_DRIVERS_DEFAULT"])
@@ -2865,13 +2861,6 @@
 
 dnl We need to validate some needed dependencies for renderonly drivers.
 
-<<<<<<< HEAD
-if test "x$HAVE_GALLIUM_ETNAVIV" != xyes -a "x$HAVE_GALLIUM_IMX" = xyes  ; then
-    AC_MSG_ERROR([Building with imx requires etnaviv])
-fi
-
-=======
->>>>>>> 932ed9c0
 if test "x$HAVE_GALLIUM_VC4" != xyes -a "x$HAVE_GALLIUM_KMSRO" = xyes  ; then
     AC_MSG_ERROR([Building with kmsro requires vc4])
 fi
