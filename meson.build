# Copyright © 2017-2018 Intel Corporation

# Permission is hereby granted, free of charge, to any person obtaining a copy
# of this software and associated documentation files (the "Software"), to deal
# in the Software without restriction, including without limitation the rights
# to use, copy, modify, merge, publish, distribute, sublicense, and/or sell
# copies of the Software, and to permit persons to whom the Software is
# furnished to do so, subject to the following conditions:

# The above copyright notice and this permission notice shall be included in
# all copies or substantial portions of the Software.

# THE SOFTWARE IS PROVIDED "AS IS", WITHOUT WARRANTY OF ANY KIND, EXPRESS OR
# IMPLIED, INCLUDING BUT NOT LIMITED TO THE WARRANTIES OF MERCHANTABILITY,
# FITNESS FOR A PARTICULAR PURPOSE AND NONINFRINGEMENT. IN NO EVENT SHALL THE
# AUTHORS OR COPYRIGHT HOLDERS BE LIABLE FOR ANY CLAIM, DAMAGES OR OTHER
# LIABILITY, WHETHER IN AN ACTION OF CONTRACT, TORT OR OTHERWISE, ARISING FROM,
# OUT OF OR IN CONNECTION WITH THE SOFTWARE OR THE USE OR OTHER DEALINGS IN THE
# SOFTWARE.

project(
  'mesa',
  ['c', 'cpp'],
  version : run_command(
    [find_program('python', 'python2', 'python3'), 'bin/meson_get_version.py']
  ).stdout(),
  license : 'MIT',
  meson_version : '>= 0.45',
  default_options : ['buildtype=debugoptimized', 'b_ndebug=if-release', 'c_std=c99', 'cpp_std=c++11']
)

cc = meson.get_compiler('c')
cpp = meson.get_compiler('cpp')

null_dep = dependency('', required : false)

system_has_kms_drm = ['openbsd', 'netbsd', 'freebsd', 'dragonfly', 'linux'].contains(host_machine.system())

# Arguments for the preprocessor, put these in a separate array from the C and
# C++ (cpp in meson terminology) arguments since they need to be added to the
# default arguments for both C and C++.
pre_args = [
  '-D__STDC_CONSTANT_MACROS',
  '-D__STDC_FORMAT_MACROS',
  '-D__STDC_LIMIT_MACROS',
  '-DPACKAGE_VERSION="@0@"'.format(meson.project_version()),
  '-DPACKAGE_BUGREPORT="https://bugs.freedesktop.org/enter_bug.cgi?product=Mesa"',
]

with_vulkan_icd_dir = get_option('vulkan-icd-dir')
with_tests = get_option('build-tests')
with_valgrind = get_option('valgrind')
with_libunwind = get_option('libunwind')
with_asm = get_option('asm')
with_glx_read_only_text = get_option('glx-read-only-text')
with_osmesa = get_option('osmesa')
with_swr_arches = get_option('swr-arches')
with_tools = get_option('tools')
if with_tools.contains('all')
  with_tools = ['freedreno', 'glsl', 'intel', 'nir', 'nouveau', 'xvmc']
endif

dri_drivers_path = get_option('dri-drivers-path')
if dri_drivers_path == ''
  dri_drivers_path = join_paths(get_option('libdir'), 'dri')
endif
dri_search_path = get_option('dri-search-path')
if dri_search_path == ''
  dri_search_path = join_paths(get_option('prefix'), dri_drivers_path)
endif

with_gles1 = get_option('gles1')
with_gles2 = get_option('gles2')
with_opengl = get_option('opengl')
with_any_opengl = with_opengl or with_gles1 or with_gles2
# Only build shared_glapi if at least one OpenGL API is enabled
with_shared_glapi = get_option('shared-glapi') and with_any_opengl


# shared-glapi is required if at least two OpenGL APIs are being built
if not with_shared_glapi
  if ((with_gles1 and with_gles2) or (with_gles1 and with_opengl)
      or (with_gles2 and with_opengl))
    error('shared-glapi required for building two or more of OpenGL, OpenGL ES 1.x, OpenGL ES 2.x')
  endif
endif

# We require OpenGL for OpenGL ES
if (with_gles1 or with_gles2) and not with_opengl
  error('building OpenGL ES without OpenGL is not supported.')
endif

system_has_kms_drm = ['openbsd', 'netbsd', 'freebsd', 'dragonfly', 'linux'].contains(host_machine.system())

_drivers = get_option('dri-drivers')
if _drivers.contains('auto')
  if system_has_kms_drm
    # TODO: PPC, Sparc
    if ['x86', 'x86_64'].contains(host_machine.cpu_family())
      _drivers = ['i915', 'i965', 'r100', 'r200', 'nouveau']
    elif ['arm', 'aarch64'].contains(host_machine.cpu_family())
      _drivers = []
    else
      error('Unknown architecture @0@. Please pass -Ddri-drivers to set driver options. Patches gladly accepted to fix this.'.format(
            host_machine.cpu_family()))
    endif
  elif ['darwin', 'windows', 'cygwin', 'haiku'].contains(host_machine.system())
    # only swrast would make sense here, but gallium swrast is a much better default
    _drivers = []
  else
    error('Unknown OS @0@. Please pass -Ddri-drivers to set driver options. Patches gladly accepted to fix this.'.format(
          host_machine.system()))
  endif
endif

with_dri_i915 = _drivers.contains('i915')
with_dri_i965 = _drivers.contains('i965')
with_dri_r100 = _drivers.contains('r100')
with_dri_r200 = _drivers.contains('r200')
with_dri_nouveau = _drivers.contains('nouveau')
with_dri_swrast = _drivers.contains('swrast')

with_dri = _drivers.length() != 0 and _drivers != ['']

_drivers = get_option('gallium-drivers')
if _drivers.contains('auto')
  if system_has_kms_drm
    # TODO: PPC, Sparc
    if ['x86', 'x86_64'].contains(host_machine.cpu_family())
      _drivers = [
        'r300', 'r600', 'radeonsi', 'nouveau', 'virgl', 'svga', 'swrast'
      ]
    elif ['arm', 'aarch64'].contains(host_machine.cpu_family())
      _drivers = [
        'pl111', 'v3d', 'vc4', 'freedreno', 'etnaviv', 'imx', 'nouveau',
        'tegra', 'virgl', 'swrast', 'panfrost', 'rockchip'
      ]
    else
      error('Unknown architecture @0@. Please pass -Dgallium-drivers to set driver options. Patches gladly accepted to fix this.'.format(
            host_machine.cpu_family()))
    endif
  elif ['darwin', 'windows', 'cygwin', 'haiku'].contains(host_machine.system())
    _drivers = ['swrast']
  else
    error('Unknown OS @0@. Please pass -Dgallium-drivers to set driver options. Patches gladly accepted to fix this.'.format(
          host_machine.system()))
  endif
endif
with_gallium_pl111 = _drivers.contains('pl111')
with_gallium_radeonsi = _drivers.contains('radeonsi')
with_gallium_r300 = _drivers.contains('r300')
with_gallium_r600 = _drivers.contains('r600')
with_gallium_nouveau = _drivers.contains('nouveau')
with_gallium_freedreno = _drivers.contains('freedreno')
with_gallium_softpipe = _drivers.contains('swrast')
with_gallium_vc4 = _drivers.contains('vc4')
with_gallium_v3d = _drivers.contains('v3d')
with_gallium_panfrost = _drivers.contains('panfrost')
with_gallium_rockchip = _drivers.contains('rockchip')
with_gallium_etnaviv = _drivers.contains('etnaviv')
with_gallium_imx = _drivers.contains('imx')
with_gallium_tegra = _drivers.contains('tegra')
with_gallium_i915 = _drivers.contains('i915')
with_gallium_svga = _drivers.contains('svga')
with_gallium_virgl = _drivers.contains('virgl')
with_gallium_swr = _drivers.contains('swr')

with_gallium = _drivers.length() != 0 and _drivers != ['']

if with_gallium and system_has_kms_drm
  _glx = get_option('glx')
  _egl = get_option('egl')
  if _glx == 'dri' or _egl == 'true' or (_glx == 'disabled' and _egl != 'false')
    with_dri = true
  endif
endif

_vulkan_drivers = get_option('vulkan-drivers')
if _vulkan_drivers.contains('auto')
  if system_has_kms_drm
    if host_machine.cpu_family().startswith('x86')
      _vulkan_drivers = ['amd', 'intel']
    elif ['arm', 'aarch64'].contains(host_machine.cpu_family())
      _vulkan_drivers = []
    else
      error('Unknown architecture @0@. Please pass -Dvulkan-drivers to set driver options. Patches gladly accepted to fix this.'.format(
            host_machine.cpu_family()))
    endif
  elif ['darwin', 'windows', 'cygwin', 'haiku'].contains(host_machine.system())
    # No vulkan driver supports windows or macOS currently
    _vulkan_drivers = []
  else
    error('Unknown OS @0@. Please pass -Dvulkan-drivers to set driver options. Patches gladly accepted to fix this.'.format(
          host_machine.system()))
  endif
endif

with_intel_vk = _vulkan_drivers.contains('intel')
with_amd_vk = _vulkan_drivers.contains('amd')
with_any_vk = _vulkan_drivers.length() != 0 and _vulkan_drivers != ['']

if with_dri_swrast and (with_gallium_softpipe or with_gallium_swr)
  error('Only one swrast provider can be built')
endif
if with_dri_i915 and with_gallium_i915
  error('Only one i915 provider can be built')
endif
if with_gallium_imx and not with_gallium_etnaviv
  error('IMX driver requires etnaviv driver')
endif
if with_gallium_pl111 and not with_gallium_vc4
  error('pl111 driver requires vc4 driver')
endif
if with_gallium_tegra and not with_gallium_nouveau
  error('tegra driver requires nouveau driver')
endif

if host_machine.system() == 'darwin'
  with_dri_platform = 'apple'
elif ['windows', 'cygwin'].contains(host_machine.system())
  with_dri_platform = 'windows'
elif system_has_kms_drm
  with_dri_platform = 'drm'
else
  # FIXME: haiku doesn't use dri, and xlib doesn't use dri, probably should
  # assert here that one of those cases has been met.
  # FIXME: GNU (hurd) ends up here as well, but meson doesn't officially
  # support Hurd at time of writing (2017/11)
  # FIXME: illumos ends up here as well
  with_dri_platform = 'none'
endif

_platforms = get_option('platforms')
if _platforms.contains('auto')
  if system_has_kms_drm
    _platforms = ['x11', 'wayland', 'drm', 'surfaceless']
  elif ['darwin', 'windows', 'cygwin'].contains(host_machine.system())
    _platforms = ['x11', 'surfaceless']
  elif ['haiku'].contains(host_machine.system())
    _platforms = ['haiku']
  else
    error('Unknown OS @0@. Please pass -Dplatforms to set platforms. Patches gladly accepted to fix this.'.format(
          host_machine.system()))
  endif
endif

with_platform_android = _platforms.contains('android')
with_platform_x11 = _platforms.contains('x11')
with_platform_wayland = _platforms.contains('wayland')
with_platform_drm = _platforms.contains('drm')
with_platform_haiku = _platforms.contains('haiku')
with_platform_surfaceless = _platforms.contains('surfaceless')

with_platforms = false
if _platforms.length() != 0 and _platforms != ['']
  with_platforms = true
  egl_native_platform = _platforms[0]
endif

_xlib_lease = get_option('xlib-lease')
if _xlib_lease == 'auto'
  with_xlib_lease = with_platform_x11 and with_platform_drm
else
  with_xlib_lease = _xlib_lease == 'true'
endif

with_glx = get_option('glx')
if with_glx == 'auto'
  if with_dri
    with_glx = 'dri'
  elif with_platform_haiku
    with_glx = 'disabled'
  elif with_gallium
    # Even when building just gallium drivers the user probably wants dri
    with_glx = 'dri'
  elif with_platform_x11 and with_any_opengl and not with_any_vk
    # The automatic behavior should not be to turn on xlib based glx when
    # building only vulkan drivers
    with_glx = 'xlib'
  else
    with_glx = 'disabled'
  endif
endif
if with_glx == 'dri'
   if with_gallium
      with_dri = true
   endif
endif

if not (with_dri or with_gallium or with_glx == 'xlib' or with_glx == 'gallium-xlib')
  with_gles1 = false
  with_gles2 = false
  with_opengl = false
  with_any_opengl = false
  with_shared_glapi = false
endif

_gbm = get_option('gbm')
if _gbm == 'auto'
  with_gbm = system_has_kms_drm and with_dri
else
  with_gbm = _gbm == 'true'
endif
if with_gbm and not system_has_kms_drm
  error('GBM only supports DRM/KMS platforms')
endif

_egl = get_option('egl')
if _egl == 'auto'
  with_egl = (
    not ['darwin', 'windows'].contains(host_machine.system()) and
    with_dri and with_shared_glapi and with_platforms
  )
elif _egl == 'true'
  if not with_dri
    error('EGL requires dri')
  elif not with_shared_glapi
    error('EGL requires shared-glapi')
  elif not with_platforms
    error('No platforms specified, consider -Dplatforms=drm,x11,surfaceless at least')
  elif not ['disabled', 'dri'].contains(with_glx)
    error('EGL requires dri, but a GLX is being built without dri')
  elif ['darwin', 'windows'].contains(host_machine.system())
    error('EGL is not available on Windows or MacOS')
  endif
  with_egl = true
else
  with_egl = false
endif

if with_egl and not (with_platform_drm or with_platform_surfaceless)
  if with_gallium_radeonsi
    error('RadeonSI requires drm or surfaceless platform when using EGL')
  endif
  if with_gallium_virgl
    error('Virgl requires drm or surfaceless platform when using EGL')
  endif
endif

pre_args += '-DGLX_USE_TLS'
if with_glx != 'disabled'
  if not (with_platform_x11 and with_any_opengl)
    error('Cannot build GLX support without X11 platform support and at least one OpenGL API')
  elif with_glx == 'gallium-xlib' 
    if not with_gallium
      error('Gallium-xlib based GLX requires at least one gallium driver')
    elif not with_gallium_softpipe
      error('Gallium-xlib based GLX requires softpipe or llvmpipe.')
    elif with_dri
      error('gallium-xlib conflicts with any dri driver')
    endif
  elif with_glx == 'xlib' 
    if with_dri
      error('xlib conflicts with any dri driver')
    endif
  elif with_glx == 'dri'
    if not with_dri
      error('dri based GLX requires at least one DRI driver')
    elif not with_shared_glapi
      error('dri based GLX requires shared-glapi')
    endif
  endif
endif

with_glvnd = get_option('glvnd')
if with_glvnd
  if with_glx == 'xlib' or with_glx == 'gallium-xlib'
    error('Cannot build glvnd support for GLX that is not DRI based.')
  elif with_glx == 'disabled' and not with_egl
    error('glvnd requires DRI based GLX and/or EGL')
  endif
endif

# TODO: toggle for this
with_glx_direct = true

if with_vulkan_icd_dir == ''
  with_vulkan_icd_dir = join_paths(get_option('datadir'), 'vulkan/icd.d')
endif

with_dri2 = (with_dri or with_any_vk) and with_dri_platform == 'drm'
_dri3 = get_option('dri3')
if _dri3 == 'auto'
  with_dri3 = system_has_kms_drm and with_dri2
else
  with_dri3 = _dri3 == 'true'
endif

if with_any_vk and (with_platform_x11 and not with_dri3)
  error('Vulkan drivers require dri3 for X11 support')
endif
if with_dri or with_gallium
  if with_glx == 'disabled' and not with_egl and not with_platform_haiku
    error('building dri or gallium drivers require at least one window system')
  endif
endif

prog_pkgconfig = find_program('pkg-config')

_vdpau = get_option('gallium-vdpau')
if not system_has_kms_drm
  if _vdpau == 'true'
    error('VDPAU state tracker can only be build on unix-like OSes.')
  else
    _vdpau = 'false'
  endif
elif not with_platform_x11
  if _vdpau == 'true'
    error('VDPAU state tracker requires X11 support.')
  else
    _vdpau = 'false'
  endif
elif not (with_gallium_r300 or with_gallium_r600 or with_gallium_radeonsi or
          with_gallium_nouveau)
  if _vdpau == 'true'
    error('VDPAU state tracker requires at least one of the following gallium drivers: r300, r600, radeonsi, nouveau.')
  else
    _vdpau = 'false'
  endif
endif
dep_vdpau = null_dep
with_gallium_vdpau = false
if _vdpau != 'false'
  dep_vdpau = dependency('vdpau', version : '>= 1.1', required : _vdpau == 'true')
  if dep_vdpau.found()
    dep_vdpau = declare_dependency(
      compile_args : run_command(prog_pkgconfig, ['vdpau', '--cflags']).stdout().split()
    )
    with_gallium_vdpau = true
  endif
endif

if with_gallium_vdpau
  pre_args += '-DHAVE_ST_VDPAU'
endif
vdpau_drivers_path = get_option('vdpau-libs-path')
if vdpau_drivers_path == ''
  vdpau_drivers_path = join_paths(get_option('libdir'), 'vdpau')
endif

_xvmc = get_option('gallium-xvmc')
if not system_has_kms_drm
  if _xvmc == 'true'
    error('XVMC state tracker can only be build on unix-like OSes.')
  else
    _xvmc = 'false'
  endif
elif not with_platform_x11
  if _xvmc == 'true'
    error('XVMC state tracker requires X11 support.')
  else
    _xvmc = 'false'
  endif
elif not (with_gallium_r600 or with_gallium_nouveau)
  if _xvmc == 'true'
    error('XVMC state tracker requires at least one of the following gallium drivers: r600, nouveau.')
  else
    _xvmc = 'false'
  endif
endif
dep_xvmc = null_dep
with_gallium_xvmc = false
if _xvmc != 'false'
  dep_xvmc = dependency('xvmc', version : '>= 1.0.6', required : _xvmc == 'true')
  with_gallium_xvmc = dep_xvmc.found()
endif

xvmc_drivers_path = get_option('xvmc-libs-path')
if xvmc_drivers_path == ''
  xvmc_drivers_path = get_option('libdir')
endif

_omx = get_option('gallium-omx')
if not system_has_kms_drm
  if ['auto', 'disabled'].contains(_omx)
    _omx = 'disabled'
  else
    error('OMX state tracker can only be built on unix-like OSes.')
  endif
elif not (with_platform_x11 or with_platform_drm)
  if ['auto', 'disabled'].contains(_omx)
    _omx = 'disabled'
  else
    error('OMX state tracker requires X11 or drm platform support.')
  endif
elif not (with_gallium_r600 or with_gallium_radeonsi or with_gallium_nouveau)
  if ['auto', 'disabled'].contains(_omx)
    _omx = 'disabled'
  else
    error('OMX state tracker requires at least one of the following gallium drivers: r600, radeonsi, nouveau.')
  endif
endif
with_gallium_omx = _omx
dep_omx = null_dep
dep_omx_other = []
if ['auto', 'bellagio'].contains(_omx)
  dep_omx = dependency(
    'libomxil-bellagio', required : _omx == 'bellagio'
  )
  if dep_omx.found()
    with_gallium_omx = 'bellagio'
  endif
endif
if ['auto', 'tizonia'].contains(_omx)
  if with_dri and with_egl
    dep_omx = dependency(
      'libtizonia', version : '>= 0.10.0',
      required : _omx == 'tizonia',
    )
    dep_omx_other = [
      dependency('libtizplatform', required : _omx == 'tizonia'),
      dependency('tizilheaders', required : _omx == 'tizonia'),
    ]
    if dep_omx.found() and dep_omx_other[0].found() and dep_omx_other[1].found()
      with_gallium_omx = 'tizonia'
    endif
  elif _omx == 'tizonia'
    error('OMX-Tizonia state tracker requires dri and egl')
  endif
endif
if _omx == 'auto'
  with_gallium_omx = 'disabled'
else
  with_gallium_omx = _omx
endif

pre_args += [
  '-DENABLE_ST_OMX_BELLAGIO=' + (with_gallium_omx == 'bellagio' ? '1' : '0'),
  '-DENABLE_ST_OMX_TIZONIA=' + (with_gallium_omx == 'tizonia' ? '1' : '0'),
]


omx_drivers_path = get_option('omx-libs-path')

if with_gallium_omx != 'disabled'
  # Figure out where to put the omx driver.
  # FIXME: this could all be vastly simplified by adding a 'defined_variable'
  # argument to meson's get_pkgconfig_variable method.
  if omx_drivers_path == ''
    _omx_libdir = dep_omx.get_pkgconfig_variable('libdir')
    _omx_drivers_dir = dep_omx.get_pkgconfig_variable('pluginsdir')
    if _omx_libdir == get_option('libdir')
      omx_drivers_path = _omx_drivers_dir
    else
      _omx_base_dir = []
      # This will fail on windows. Does OMX run on windows?
      _omx_libdir = _omx_libdir.split('/')
      _omx_drivers_dir = _omx_drivers_dir.split('/')
      foreach o : _omx_drivers_dir
        if not _omx_libdir.contains(o)
          _omx_base_dir += o
        endif
      endforeach
      omx_drivers_path = join_paths(get_option('libdir'), _omx_base_dir)
    endif
  endif
endif

_va = get_option('gallium-va')
if not system_has_kms_drm
  if _va == 'true'
    error('VA state tracker can only be built on unix-like OSes.')
  else
    _va = 'false'
  endif
elif not (with_platform_x11 or with_platform_drm)
  if _va == 'true'
    error('VA state tracker requires X11 or drm or wayland platform support.')
  else
    _va = 'false'
  endif
elif not (with_gallium_r600 or with_gallium_radeonsi or with_gallium_nouveau)
  if _va == 'true'
    error('VA state tracker requires at least one of the following gallium drivers: r600, radeonsi, nouveau.')
  else
    _va = 'false'
  endif
endif
with_gallium_va = false
dep_va = null_dep
if _va != 'false'
  dep_va = dependency('libva', version : '>= 0.38.0', required : _va == 'true')
  if dep_va.found()
    dep_va_headers = declare_dependency(
      compile_args : run_command(prog_pkgconfig, ['libva', '--cflags']).stdout().split()
    )
    with_gallium_va = true
  endif
endif

va_drivers_path = get_option('va-libs-path')
if va_drivers_path == ''
  va_drivers_path = join_paths(get_option('libdir'), 'dri')
endif

_xa = get_option('gallium-xa')
if not system_has_kms_drm
  if _xa == 'true'
    error('XA state tracker can only be built on unix-like OSes.')
  else
    _xa = 'false'
  endif
elif not (with_gallium_nouveau or with_gallium_freedreno or with_gallium_i915
          or with_gallium_svga)
  if _xa == 'true'
    error('XA state tracker requires at least one of the following gallium drivers: nouveau, freedreno, i915, svga.')
  else
    _xa = 'false'
  endif
endif
with_gallium_xa = _xa != 'false'

d3d_drivers_path = get_option('d3d-drivers-path')
if d3d_drivers_path == ''
  d3d_drivers_path = join_paths(get_option('libdir'), 'd3d')
endif

with_gallium_st_nine =  get_option('gallium-nine')
if with_gallium_st_nine
  if not with_gallium_softpipe
    error('The nine state tracker requires gallium softpipe/llvmpipe.')
  elif not (with_gallium_radeonsi or with_gallium_nouveau or with_gallium_r600
            or with_gallium_r300 or with_gallium_svga or with_gallium_i915)
    error('The nine state tracker requires at least on non-swrast gallium driver.')
  endif
  if not with_dri3
    error('Using nine with wine requires dri3')
  endif
endif

if get_option('power8') != 'false'
  if host_machine.cpu_family() == 'ppc64le'
    if cc.get_id() == 'gcc' and cc.version().version_compare('< 4.8')
      error('Altivec is not supported with gcc version < 4.8.')
    endif
    if cc.compiles('''
        #include <altivec.h>
        int main() {
          vector unsigned char r;
          vector unsigned int v = vec_splat_u32 (1);
          r = __builtin_vec_vgbbd ((vector unsigned char) v);
          return 0;
        }''',
        args : '-mpower8-vector',
        name : 'POWER8 intrinsics')
      pre_args += ['-D_ARCH_PWR8', '-mpower8-vector']
    elif get_option('power8') == 'true'
      error('POWER8 intrinsic support required but not found.')
    endif
  endif
endif

_opencl = get_option('gallium-opencl')
if _opencl != 'disabled'
  if not with_gallium
    error('OpenCL Clover implementation requires at least one gallium driver.')
  endif

  dep_clc = dependency('libclc')
  with_gallium_opencl = true
  with_opencl_icd = _opencl == 'icd'
else
  dep_clc = null_dep
  with_gallium_opencl = false
  with_gallium_icd = false
endif

gl_pkgconfig_c_flags = []
if with_platform_x11
  if with_any_vk or with_egl or (with_glx == 'dri' and with_dri_platform == 'drm')
    pre_args += '-DHAVE_X11_PLATFORM'
  endif
  if with_glx == 'xlib' or with_glx == 'gallium-xlib'
    pre_args += '-DUSE_XSHM'
  else
    pre_args += '-DGLX_INDIRECT_RENDERING'
    if with_glx_direct
      pre_args += '-DGLX_DIRECT_RENDERING'
    endif
    if with_dri_platform == 'drm'
      pre_args += '-DGLX_USE_DRM'
    elif with_dri_platform == 'apple'
      pre_args += '-DGLX_USE_APPLEGL'
    elif with_dri_platform == 'windows'
      pre_args += '-DGLX_USE_WINDOWSGL'
    endif
  endif
else
  pre_args += '-DMESA_EGL_NO_X11_HEADERS'
  gl_pkgconfig_c_flags += '-DMESA_EGL_NO_X11_HEADERS'
endif
if with_platform_drm
  if with_egl and not with_gbm
    error('EGL drm platform requires gbm')
  endif
  pre_args += '-DHAVE_DRM_PLATFORM'
endif
if with_platform_surfaceless
  pre_args += '-DHAVE_SURFACELESS_PLATFORM'
endif
if with_platform_android
  dep_android = [
    dependency('cutils'),
    dependency('hardware'),
    dependency('sync'),
  ]
  pre_args += '-DHAVE_ANDROID_PLATFORM'
endif
if with_platform_haiku
  pre_args += '-DHAVE_HAIKU_PLATFORM'
endif

prog_python = import('python3').find_python()
has_mako = run_command(
  prog_python, '-c',
  '''
from distutils.version import StrictVersion
import mako
assert StrictVersion(mako.__version__) > StrictVersion("0.8.0")
  ''')
if has_mako.returncode() != 0
  error('Python (3.x) mako module >= 0.8.0 required to build mesa.')
endif

if cc.get_id() == 'gcc' and cc.version().version_compare('< 4.4.6')
  error('When using GCC, version 4.4.6 or later is required.')
endif

# Define DEBUG for debug builds only (debugoptimized is not included on this one)
if get_option('buildtype') == 'debug'
  pre_args += '-DDEBUG'
endif

if get_option('shader-cache')
  pre_args += '-DENABLE_SHADER_CACHE'
elif with_amd_vk
  error('Radv requires shader cache support')
endif

# Check for GCC style builtins
foreach b : ['bswap32', 'bswap64', 'clz', 'clzll', 'ctz', 'expect', 'ffs',
             'ffsll', 'popcount', 'popcountll', 'unreachable']
  if cc.has_function(b)
    pre_args += '-DHAVE___BUILTIN_@0@'.format(b.to_upper())
  endif
endforeach

# check for GCC __attribute__
foreach a : ['const', 'flatten', 'malloc', 'pure', 'unused',
             'warn_unused_result', 'weak',]
  if cc.compiles('int foo(void) __attribute__((@0@));'.format(a),
                 name : '__attribute__((@0@))'.format(a))
    pre_args += '-DHAVE_FUNC_ATTRIBUTE_@0@'.format(a.to_upper())
  endif
endforeach
if cc.compiles('int foo(const char *p, ...) __attribute__((format(printf, 1, 2)));',
               name : '__attribute__((format(...)))')
  pre_args += '-DHAVE_FUNC_ATTRIBUTE_FORMAT'
endif
if cc.compiles('struct __attribute__((packed)) foo { int bar; };',
               name : '__attribute__((packed))')
  pre_args += '-DHAVE_FUNC_ATTRIBUTE_PACKED'
endif
if cc.compiles('int *foo(void) __attribute__((returns_nonnull));',
               name : '__attribute__((returns_nonnull))')
  pre_args += '-DHAVE_FUNC_ATTRIBUTE_RETURNS_NONNULL'
endif
if cc.compiles('''int foo_def(void) __attribute__((visibility("default")));
                  int foo_hid(void) __attribute__((visibility("hidden")));
                  int foo_int(void) __attribute__((visibility("internal")));
                  int foo_pro(void) __attribute__((visibility("protected")));''',
               name : '__attribute__((visibility(...)))')
  pre_args += '-DHAVE_FUNC_ATTRIBUTE_VISIBILITY'
endif
if cc.compiles('int foo(void) { return 0; } int bar(void) __attribute__((alias("foo")));',
               name : '__attribute__((alias(...)))')
  pre_args += '-DHAVE_FUNC_ATTRIBUTE_ALIAS'
endif
if cc.compiles('int foo(void) __attribute__((__noreturn__));',
               name : '__attribute__((__noreturn__))')
  pre_args += '-DHAVE_FUNC_ATTRIBUTE_NORETURN'
endif

# TODO: this is very incomplete
if ['linux', 'cygwin'].contains(host_machine.system())
  pre_args += '-D_GNU_SOURCE'
endif

# Check for generic C arguments
c_args = []
foreach a : ['-Werror=implicit-function-declaration',
             '-Werror=missing-prototypes', '-Werror=return-type',
             '-fno-math-errno',
             '-fno-trapping-math', '-Qunused-arguments']
  if cc.has_argument(a)
    c_args += a
  endif
endforeach

foreach a : ['missing-field-initializers', 'format-truncation']
  if cc.has_argument('-W' + a)
    c_args += '-Wno-' + a
  endif
endforeach

c_vis_args = []
if cc.has_argument('-fvisibility=hidden')
  c_vis_args += '-fvisibility=hidden'
endif

# Check for generic C++ arguments
cpp_args = []
foreach a : ['-Werror=return-type',
             '-fno-math-errno', '-fno-trapping-math',
             '-Qunused-arguments']
  if cpp.has_argument(a)
    cpp_args += a
  endif
endforeach

# For some reason, the test for -Wno-foo always succeeds with gcc, even if the
# option is not supported. Hence, check for -Wfoo instead.

foreach a : ['non-virtual-dtor', 'missing-field-initializers', 'format-truncation']
  if cpp.has_argument('-W' + a)
    cpp_args += '-Wno-' + a
  endif
endforeach

no_override_init_args = []
foreach a : ['override-init', 'initializer-overrides']
  if cc.has_argument('-W' + a)
    no_override_init_args += '-Wno-' + a
  endif
endforeach

cpp_vis_args = []
if cpp.has_argument('-fvisibility=hidden')
  cpp_vis_args += '-fvisibility=hidden'
endif

# Check for C and C++ arguments for MSVC2013 compatibility. These are only used
# in parts of the mesa code base that need to compile with old versions of
# MSVC, mainly common code
c_msvc_compat_args = []
cpp_msvc_compat_args = []
foreach a : ['-Werror=pointer-arith', '-Werror=vla']
  if cc.has_argument(a)
    c_msvc_compat_args += a
  endif
  if cpp.has_argument(a)
    cpp_msvc_compat_args += a
  endif
endforeach

if host_machine.cpu_family().startswith('x86')
  pre_args += '-DUSE_SSE41'
  with_sse41 = true
  sse41_args = ['-msse4.1']

  # GCC on x86 (not x86_64) with -msse* assumes a 16 byte aligned stack, but
  # that's not guaranteed
  if host_machine.cpu_family() == 'x86'
    sse41_args += '-mstackrealign'
  endif
else
  with_sse41 = false
  sse41_args = []
endif

# Check for GCC style atomics
dep_atomic = null_dep

if cc.compiles('''#include <stdint.h>
                  int main() {
                    struct {
                      uint64_t *v;
                    } x;
                    return (int)__atomic_load_n(x.v, __ATOMIC_ACQUIRE) &
                           (int)__atomic_add_fetch(x.v, (uint64_t)1, __ATOMIC_ACQ_REL);

                  }''',
               name : 'GCC atomic builtins')
  pre_args += '-DUSE_GCC_ATOMIC_BUILTINS'

  # Not all atomic calls can be turned into lock-free instructions, in which
  # GCC will make calls into the libatomic library. Check whether we need to
  # link with -latomic.
  #
  # This can happen for 64-bit atomic operations on 32-bit architectures such
  # as ARM.
  if not cc.links('''#include <stdint.h>
                     int main() {
                       struct {
                         uint64_t *v;
                       } x;
                       return (int)__atomic_load_n(x.v, __ATOMIC_ACQUIRE) &
                              (int)__atomic_add_fetch(x.v, (uint64_t)1, __ATOMIC_ACQ_REL);
                     }''',
                  name : 'GCC atomic builtins required -latomic')
    dep_atomic = cc.find_library('atomic')
  endif
endif
if not cc.links('''#include <stdint.h>
                   uint64_t v;
                   int main() {
                     return __sync_add_and_fetch(&v, (uint64_t)1);
                   }''',
                dependencies : dep_atomic,
                name : 'GCC 64bit atomics')
  pre_args += '-DMISSING_64BIT_ATOMICS'
endif

# TODO: shared/static? Is this even worth doing?

# When cross compiling we generally need to turn off the use of assembly,
# because mesa's assembly relies on building an executable for the host system,
# and running it to get information about struct sizes. There is at least one
# case of cross compiling where we can use asm, and that's x86_64 -> x86 when
# host OS == build OS, since in that case the build machine can run the host's
# binaries.
if with_asm and meson.is_cross_build()
  if build_machine.system() != host_machine.system()
    # TODO: It may be possible to do this with an exe_wrapper (like wine).
    message('Cross compiling from one OS to another, disabling assembly.')
    with_asm = false
  elif not (build_machine.cpu_family().startswith('x86') and host_machine.cpu_family() == 'x86')
    # FIXME: Gentoo always sets -m32 for x86_64 -> x86 builds, resulting in an
    # x86 -> x86 cross compile. We use startswith rather than == to handle this
    # case.
    # TODO: There may be other cases where the 64 bit version of the
    # architecture can run 32 bit binaries (aarch64 and armv7 for example)
    message('''
      Cross compiling to different architectures, and the host cannot run
      the build machine's binaries. Disabling assembly.
    ''')
    with_asm = false
  endif
endif

with_asm_arch = ''
if with_asm
  if host_machine.cpu_family() == 'x86'
    if system_has_kms_drm
      with_asm_arch = 'x86'
      pre_args += ['-DUSE_X86_ASM', '-DUSE_MMX_ASM', '-DUSE_3DNOW_ASM',
                   '-DUSE_SSE_ASM']

      if with_glx_read_only_text
         pre_args += ['-DGLX_X86_READONLY_TEXT']
      endif
    endif
  elif host_machine.cpu_family() == 'x86_64'
    if system_has_kms_drm
      with_asm_arch = 'x86_64'
      pre_args += ['-DUSE_X86_64_ASM']
    endif
  elif host_machine.cpu_family() == 'arm'
    if system_has_kms_drm
      with_asm_arch = 'arm'
      pre_args += ['-DUSE_ARM_ASM']
    endif
  elif host_machine.cpu_family() == 'aarch64'
    if system_has_kms_drm
      with_asm_arch = 'aarch64'
      pre_args += ['-DUSE_AARCH64_ASM']
    endif
  elif host_machine.cpu_family() == 'sparc64'
    if system_has_kms_drm
      with_asm_arch = 'sparc'
      pre_args += ['-DUSE_SPARC_ASM']
    endif
  elif host_machine.cpu_family() == 'ppc64le'
    if system_has_kms_drm
      with_asm_arch = 'ppc64le'
      pre_args += ['-DUSE_PPC64LE_ASM']
    endif
  endif
endif

# Check for standard headers and functions
if cc.has_header_symbol('sys/sysmacros.h', 'major')
  pre_args += '-DMAJOR_IN_SYSMACROS'
elif cc.has_header_symbol('sys/mkdev.h', 'major')
  pre_args += '-DMAJOR_IN_MKDEV'
endif

foreach h : ['xlocale.h', 'sys/sysctl.h', 'linux/futex.h', 'endian.h', 'dlfcn.h']
  if cc.compiles('#include <@0@>'.format(h), name : '@0@'.format(h))
    pre_args += '-DHAVE_@0@'.format(h.to_upper().underscorify())
  endif
endforeach

foreach f : ['strtof', 'mkostemp', 'posix_memalign', 'timespec_get', 'memfd_create']
  if cc.has_function(f)
    pre_args += '-DHAVE_@0@'.format(f.to_upper())
  endif
endforeach

# strtod locale support
if cc.links('''
    #define _GNU_SOURCE
    #include <stdlib.h>
    #include <locale.h>
    #ifdef HAVE_XLOCALE_H
    #include <xlocale.h>
    #endif
    int main() {
      locale_t loc = newlocale(LC_CTYPE_MASK, "C", NULL);
      const char *s = "1.0";
      char *end;
      double d = strtod_l(s, end, loc);
      float f = strtof_l(s, end, loc);
      freelocale(loc);
      return 0;
    }''',
    args : pre_args,
    name : 'strtod has locale support')
  pre_args += '-DHAVE_STRTOD_L'
endif

# Check for some linker flags
ld_args_bsymbolic = []
if cc.links('int main() { return 0; }', args : '-Wl,-Bsymbolic', name : 'Bsymbolic')
  ld_args_bsymbolic += '-Wl,-Bsymbolic'
endif
ld_args_gc_sections = []
if cc.links('static char unused() { return 5; } int main() { return 0; }',
            args : '-Wl,--gc-sections', name : 'gc-sections')
  ld_args_gc_sections += '-Wl,--gc-sections'
endif
with_ld_version_script = false
if cc.links('int main() { return 0; }',
            args : '-Wl,--version-script=@0@'.format(
              join_paths(meson.source_root(), 'build-support/conftest.map')),
            name : 'version-script')
  with_ld_version_script = true
endif
with_ld_dynamic_list = false
if cc.links('int main() { return 0; }',
            args : '-Wl,--dynamic-list=@0@'.format(
              join_paths(meson.source_root(), 'build-support/conftest.dyn')),
            name : 'dynamic-list')
  with_ld_dynamic_list = true
endif
ld_args_build_id = []
if build_machine.system() != 'darwin'
   ld_args_build_id += '-Wl,--build-id=sha1'
endif

# check for dl support
if cc.has_function('dlopen')
  dep_dl = null_dep
else
  dep_dl = cc.find_library('dl')
endif
if cc.has_function('dladdr', dependencies : dep_dl)
  # This is really only required for megadrivers
  pre_args += '-DHAVE_DLADDR'
endif

if cc.has_function('dl_iterate_phdr')
  pre_args += '-DHAVE_DL_ITERATE_PHDR'
elif with_intel_vk
  error('Intel "Anvil" Vulkan driver requires the dl_iterate_phdr function')
elif with_dri_i965 and get_option('shader-cache')
  error('Intel i965 GL driver requires dl_iterate_phdr when built with shader caching.')
endif

# Determine whether or not the rt library is needed for time functions
if cc.has_function('clock_gettime')
  dep_clock = null_dep
else
  dep_clock = cc.find_library('rt')
endif

# TODO: some of these may be conditional
dep_zlib = dependency('zlib', version : '>= 1.2.3')
pre_args += '-DHAVE_ZLIB'
dep_thread = dependency('threads')
if dep_thread.found() and host_machine.system() != 'windows'
  pre_args += '-DHAVE_PTHREAD'
  if cc.has_function(
      'pthread_setaffinity_np',
      dependencies : dep_thread,
      prefix : '#include <pthread.h>',
      args : '-D_GNU_SOURCE')
    pre_args += '-DHAVE_PTHREAD_SETAFFINITY'
  endif
endif
dep_expat = dependency('expat')
# this only exists on linux so either this is linux and it will be found, or
# its not linux and and wont
dep_m = cc.find_library('m', required : false)

# Check for libdrm. various drivers have different libdrm version requirements,
# but we always want to use the same version for all libdrm modules. That means
# even if driver foo requires 2.4.0 and driver bar requires 2.4.3, if foo and
# bar are both on use 2.4.3 for both of them
dep_libdrm_amdgpu = null_dep
dep_libdrm_radeon = null_dep
dep_libdrm_nouveau = null_dep
dep_libdrm_etnaviv = null_dep
dep_libdrm_intel = null_dep

_drm_amdgpu_ver = '2.4.95'
_drm_radeon_ver = '2.4.71'
_drm_nouveau_ver = '2.4.66'
_drm_etnaviv_ver = '2.4.89'
_drm_intel_ver = '2.4.75'
_drm_ver = '2.4.75'

_libdrm_checks = [
  ['intel', with_dri_i915 or with_gallium_i915],
  ['amdgpu', with_amd_vk or with_gallium_radeonsi],
  ['radeon', (with_gallium_radeonsi or with_dri_r100 or with_dri_r200 or
              with_gallium_r300 or with_gallium_r600)],
  ['nouveau', (with_gallium_nouveau or with_dri_nouveau)],
  ['etnaviv', with_gallium_etnaviv],
]

# VC4 only needs core libdrm support of this version, not a libdrm_vc4
# library.
if with_gallium_vc4
  _drm_ver = '2.4.89'
endif

# Loop over the enables versions and get the highest libdrm requirement for all
# active drivers.
_drm_blame = ''
foreach d : _libdrm_checks
  ver = get_variable('_drm_@0@_ver'.format(d[0]))
  if d[1] and ver.version_compare('>' + _drm_ver)
    _drm_ver = ver
    _drm_blame = d[0]
  endif
endforeach
if _drm_blame != ''
  message('libdrm @0@ needed because @1@ has the highest requirement'.format(_drm_ver, _drm_blame))
endif

# Then get each libdrm module
foreach d : _libdrm_checks
  if d[1]
    set_variable(
      'dep_libdrm_' + d[0],
      dependency('libdrm_' + d[0], version : '>=' + _drm_ver)
    )
  endif
endforeach

with_gallium_drisw_kms = false
dep_libdrm = dependency(
  'libdrm', version : '>=' + _drm_ver,
  required : with_dri2 or with_dri3
)
if dep_libdrm.found()
  pre_args += '-DHAVE_LIBDRM'
  if with_dri_platform == 'drm' and with_dri
    with_gallium_drisw_kms = true
  endif
endif

llvm_modules = ['bitwriter', 'engine', 'mcdisassembler', 'mcjit']
llvm_optional_modules = []
if with_amd_vk or with_gallium_radeonsi or with_gallium_r600
  llvm_modules += ['amdgpu', 'native', 'bitreader', 'ipo']
  if with_gallium_r600
    llvm_modules += 'asmparser'
  endif
endif
if with_gallium_opencl
  llvm_modules += [
    'all-targets', 'linker', 'coverage', 'instrumentation', 'ipo', 'irreader',
    'lto', 'option', 'objcarcopts', 'profiledata',
  ]
  llvm_optional_modules += ['coroutines']
endif

if with_amd_vk or with_gallium_radeonsi
  _llvm_version = '>= 7.0.0'
elif with_gallium_swr
  _llvm_version = '>= 6.0.0'
elif with_gallium_opencl or with_gallium_r600
  _llvm_version = '>= 3.9.0'
else
  _llvm_version = '>= 3.3.0'
endif

_shared_llvm = get_option('shared-llvm')

_llvm = get_option('llvm')
dep_llvm = null_dep
with_llvm = false
if _llvm != 'false'
  dep_llvm = dependency(
    'llvm',
    version : _llvm_version,
    modules : llvm_modules,
    optional_modules : llvm_optional_modules,
    required : (
      with_amd_vk or with_gallium_radeonsi or with_gallium_swr or
      with_gallium_opencl or _llvm == 'true'
    ),
    static : not _shared_llvm,
  )
  with_llvm = dep_llvm.found()
endif
if with_llvm
  _llvm_version = dep_llvm.version().split('.')

  # 3 digits versions in LLVM only started from 3.4.1 on
  if dep_llvm.version().version_compare('>= 3.4.1')
    _llvm_patch = _llvm_version[2]
  else
    _llvm_patch = '0'
  endif

  pre_args += [
    '-DHAVE_LLVM=0x0@0@0@1@'.format(_llvm_version[0], _llvm_version[1]),
    '-DMESA_LLVM_VERSION_PATCH=@0@'.format(_llvm_patch),
  ]

  # LLVM can be built without rtti, turning off rtti changes the ABI of C++
  # programs, so we need to build all C++ code in mesa without rtti as well to
  # ensure that linking works.
  if dep_llvm.get_configtool_variable('has-rtti') == 'NO'
    cpp_args += '-fno-rtti'
  endif
elif with_amd_vk or with_gallium_radeonsi or with_gallium_swr
  error('The following drivers require LLVM: Radv, RadeonSI, SWR. One of these is enabled, but LLVM is disabled.')
endif

if (with_amd_vk or with_gallium_radeonsi or with_gallium_opencl or
    (with_gallium_r600 and with_llvm))
  dep_elf = dependency('libelf', required : false)
  if not dep_elf.found()
    dep_elf = cc.find_library('elf')
  endif
else
  dep_elf = null_dep
endif

dep_glvnd = null_dep
if with_glvnd
  dep_glvnd = dependency('libglvnd', version : '>= 0.2.0')
  pre_args += '-DUSE_LIBGLVND=1'
endif

if with_valgrind != 'false'
  dep_valgrind = dependency('valgrind', required : with_valgrind == 'true')
  if dep_valgrind.found()
    pre_args += '-DHAVE_VALGRIND'
  endif
else
  dep_valgrind = null_dep
endif

# pthread stubs. Lets not and say we didn't

prog_bison = find_program('bison', required : with_any_opengl)
prog_flex = find_program('flex', required : with_any_opengl)

dep_selinux = null_dep
if get_option('selinux')
  dep_selinux = dependency('libselinux')
  pre_args += '-DMESA_SELINUX'
endif

if with_libunwind != 'false'
  dep_unwind = dependency('libunwind', required : with_libunwind == 'true')
  if dep_unwind.found()
    pre_args += '-DHAVE_LIBUNWIND'
  endif
else
  dep_unwind = null_dep
endif

if with_osmesa != 'none'
  if with_osmesa == 'classic' and not with_dri_swrast
    error('OSMesa classic requires dri (classic) swrast.')
  endif
  if with_osmesa == 'gallium' and not with_gallium_softpipe
    error('OSMesa gallium requires gallium softpipe or llvmpipe.')
  endif
  osmesa_lib_name = 'OSMesa'
  osmesa_bits = get_option('osmesa-bits')
  if osmesa_bits != '8'
    if with_dri or with_glx != 'disabled'
      error('OSMesa bits must be 8 if building glx or dir based drivers')
    endif
    osmesa_lib_name = osmesa_lib_name + osmesa_bits
    pre_args += [
      '-DCHAN_BITS=@0@'.format(osmesa_bits), '-DDEFAULT_SOFTWARE_DEPTH_BITS=31'
    ]
  endif
endif

# TODO: symbol mangling

if with_platform_wayland
  dep_wl_scanner = dependency('wayland-scanner', native: true)
  prog_wl_scanner = find_program(dep_wl_scanner.get_pkgconfig_variable('wayland_scanner'))
  if dep_wl_scanner.version().version_compare('>= 1.15')
    wl_scanner_arg = 'private-code'
  else
    wl_scanner_arg = 'code'
  endif
  dep_wl_protocols = dependency('wayland-protocols', version : '>= 1.8')
  dep_wayland_client = dependency('wayland-client', version : '>=1.11')
  dep_wayland_server = dependency('wayland-server', version : '>=1.11')
  if with_egl
    dep_wayland_egl = dependency('wayland-egl-backend', version : '>= 3')
    dep_wayland_egl_headers = declare_dependency(
      compile_args : run_command(prog_pkgconfig, ['wayland-egl-backend', '--cflags']).stdout().split())
  endif
  wayland_dmabuf_xml = join_paths(
    dep_wl_protocols.get_pkgconfig_variable('pkgdatadir'), 'unstable',
    'linux-dmabuf', 'linux-dmabuf-unstable-v1.xml'
  )
  pre_args += ['-DHAVE_WAYLAND_PLATFORM', '-DWL_HIDE_DEPRECATED']
endif

dep_x11 = null_dep
dep_xext = null_dep
dep_xdamage = null_dep
dep_xfixes = null_dep
dep_x11_xcb = null_dep
dep_xcb = null_dep
dep_xcb_glx = null_dep
dep_xcb_dri2 = null_dep
dep_xcb_dri3 = null_dep
dep_dri2proto = null_dep
dep_glproto = null_dep
dep_xxf86vm = null_dep
dep_xcb_dri3 = null_dep
dep_xcb_present = null_dep
dep_xcb_sync = null_dep
dep_xcb_xfixes = null_dep
dep_xshmfence = null_dep
dep_xcb_xrandr = null_dep
dep_xlib_xrandr = null_dep
if with_platform_x11
  if with_glx == 'xlib' or with_glx == 'gallium-xlib'
    dep_x11 = dependency('x11')
    dep_xext = dependency('xext')
    dep_xcb = dependency('xcb')
  elif with_glx == 'dri'
    dep_x11 = dependency('x11')
    dep_xext = dependency('xext')
    dep_xdamage = dependency('xdamage', version : '>= 1.1')
    dep_xfixes = dependency('xfixes')
    dep_xcb_glx = dependency('xcb-glx', version : '>= 1.8.1')
<<<<<<< HEAD
    dep_xxf86vm = dependency('xxf86vm', required : false)
  elif with_gallium_panfrost == 'panfrost'
    dep_x11 = dependency('x11')
    dep_xext = dependency('xext')
=======
    dep_xxf86vm = dependency('xxf86vm')
>>>>>>> c7bdcd67
  endif
  if (with_any_vk or with_glx == 'dri' or
       (with_gallium_vdpau or with_gallium_xvmc or with_gallium_va or
        with_gallium_omx != 'disabled'))
    dep_xcb = dependency('xcb')
    dep_x11_xcb = dependency('x11-xcb')
  endif
  if with_any_vk or with_egl or (with_glx == 'dri' and with_dri_platform == 'drm')
    dep_xcb_dri2 = dependency('xcb-dri2', version : '>= 1.8')

    if with_dri3
      pre_args += '-DHAVE_DRI3'
      dep_xcb_dri3 = dependency('xcb-dri3')
      dep_xcb_present = dependency('xcb-present')
      # until xcb-dri3 has been around long enough to make a hard-dependency:
      if (dep_xcb_dri3.version().version_compare('>= 1.13') and
          dep_xcb_present.version().version_compare('>= 1.13'))
        pre_args += '-DHAVE_DRI3_MODIFIERS'
      endif
      dep_xcb_sync = dependency('xcb-sync')
      dep_xshmfence = dependency('xshmfence', version : '>= 1.1')
    endif
  endif
  if with_glx == 'dri'
    if with_dri_platform == 'drm'
      dep_dri2proto = dependency('dri2proto', version : '>= 2.8')
    endif
    dep_glproto = dependency('glproto', version : '>= 1.4.14')
  endif
  if (with_egl or (
      with_gallium_vdpau or with_gallium_xvmc or with_gallium_xa or
      with_gallium_omx != 'disabled'))
    dep_xcb_xfixes = dependency('xcb-xfixes')
  endif
  if with_xlib_lease
    dep_xcb_xrandr = dependency('xcb-randr', version : '>= 1.12')
    dep_xlib_xrandr = dependency('xrandr', version : '>= 1.3')
  endif
endif

if get_option('gallium-extra-hud')
  pre_args += '-DHAVE_GALLIUM_EXTRA_HUD=1'
endif

_sensors = get_option('lmsensors')
if _sensors != 'false'
  dep_lmsensors = cc.find_library('libsensors', required : _sensors == 'true')
  if dep_lmsensors.found()
    pre_args += '-DHAVE_LIBSENSORS=1'
  endif
else
  dep_lmsensors = null_dep
endif

foreach a : pre_args
  add_project_arguments(a, language : ['c', 'cpp'])
endforeach
foreach a : c_args
  add_project_arguments(a, language : ['c'])
endforeach
foreach a : cpp_args
  add_project_arguments(a, language : ['cpp'])
endforeach

inc_include = include_directories('include')

gl_priv_reqs = []

if with_glx == 'xlib' or with_glx == 'gallium-xlib'
  gl_priv_reqs += ['x11', 'xext', 'xcb']
elif with_glx == 'dri'
  gl_priv_reqs += [
    'x11', 'xext', 'xdamage >= 1.1', 'xfixes', 'x11-xcb', 'xcb',
    'xcb-glx >= 1.8.1']
  if with_dri_platform == 'drm'
    gl_priv_reqs += 'xcb-dri2 >= 1.8'
  endif
  gl_priv_reqs += 'xxf86vm'
endif
if dep_libdrm.found()
  gl_priv_reqs += 'libdrm >= 2.4.75'
endif

gl_priv_libs = []
if dep_thread.found()
  gl_priv_libs += ['-lpthread', '-pthread']
endif
if dep_m.found()
  gl_priv_libs += '-lm'
endif
if dep_dl.found()
  gl_priv_libs += '-ldl'
endif

pkg = import('pkgconfig')

env_test = environment()
env_test.set('NM', find_program('nm').path())

subdir('include')
subdir('bin')
subdir('src')<|MERGE_RESOLUTION|>--- conflicted
+++ resolved
@@ -1351,14 +1351,10 @@
     dep_xdamage = dependency('xdamage', version : '>= 1.1')
     dep_xfixes = dependency('xfixes')
     dep_xcb_glx = dependency('xcb-glx', version : '>= 1.8.1')
-<<<<<<< HEAD
-    dep_xxf86vm = dependency('xxf86vm', required : false)
+    dep_xxf86vm = dependency('xxf86vm')
   elif with_gallium_panfrost == 'panfrost'
     dep_x11 = dependency('x11')
     dep_xext = dependency('xext')
-=======
-    dep_xxf86vm = dependency('xxf86vm')
->>>>>>> c7bdcd67
   endif
   if (with_any_vk or with_glx == 'dri' or
        (with_gallium_vdpau or with_gallium_xvmc or with_gallium_va or
