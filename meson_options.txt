--- conflicted
+++ resolved
@@ -59,13 +59,8 @@
   value : ['auto'],
   choices : [
     '', 'auto', 'kmsro', 'radeonsi', 'r300', 'r600', 'nouveau', 'freedreno',
-<<<<<<< HEAD
-    'swrast', 'v3d', 'vc4', 'etnaviv', 'imx', 'tegra', 'i915', 'svga', 'virgl',
+    'swrast', 'v3d', 'vc4', 'etnaviv', 'tegra', 'i915', 'svga', 'virgl',
     'swr', 'panfrost'
-=======
-    'swrast', 'v3d', 'vc4', 'etnaviv', 'tegra', 'i915', 'svga', 'virgl',
-    'swr',
->>>>>>> 932ed9c0
   ],
   description : 'List of gallium drivers to build. If this is set to auto all drivers applicable to the target OS/architecture will be built'
 )
